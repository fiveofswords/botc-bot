--- conflicted
+++ resolved
@@ -409,12 +409,8 @@
             except discord.errors.NotFound:
                 print("Missing message: ", str(msg))
 
-<<<<<<< HEAD
-        global_vars.game.isDay = False
-=======
-        game.isDay = False
-        game.whisper_mode = WhisperMode.ALL
->>>>>>> 53dba000
+        global_vars.isDay = False
+        global_vars.whisper_mode = WhisperMode.ALL
         self.isNoms = False
         self.isPms = False
 
