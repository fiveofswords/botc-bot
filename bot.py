--- conflicted
+++ resolved
@@ -4801,16 +4801,9 @@
                 if person is None:
                     return
 
-<<<<<<< HEAD
                 person.character.poison()
 
-                await message.author.send(
-                    "Successfully poisoned {}!".format(person.nick)
-                )
-=======
-                person.character.isPoisoned = True
                 await safe_send(message.author, "Successfully poisoned {}!".format(person.nick))
->>>>>>> 7ed94fde
                 return
 
             # Unpoisons
@@ -4829,15 +4822,8 @@
                 if person is None:
                     return
 
-<<<<<<< HEAD
                 person.character.unpoison()
-                await message.author.send(
-                    "Successfully unpoisoned {}!".format(person.nick)
-                )
-=======
-                person.character.isPoisoned = False
                 await safe_send(message.author, "Successfully unpoisoned {}!".format(person.nick))
->>>>>>> 7ed94fde
                 return
 
             # Cancels a nomination
@@ -5094,13 +5080,8 @@
                     Dead Votes: {}
                     Poisoned: {}
                     """.format(person.nick, person.character.role_name, person.alignment, str(not person.isGhost),
-<<<<<<< HEAD
                                str(person.deadVotes), str(person.character.is_poisoned)))
-                await message.author.send("\n".join([base_info, person.character.extra_info()]))
-=======
-                               str(person.deadVotes), str(person.character.isPoisoned)))
                 await safe_send(message.author, "\n".join([base_info, person.character.extra_info()]))
->>>>>>> 7ed94fde
                 return
             elif command == "setatheist":
                 if game is NULL_GAME:
@@ -5496,16 +5477,12 @@
                         vt = int(yes_entered) * (2 if banshee_override else 1)
 
                     await vote.preset_vote(person, vt, operator=message.author)
-<<<<<<< HEAD
                     if(banshee_override):
                         # special
                         await message.author.send("Setting banshee prevote to {}.".format(vt))
                         pass
                     else:
-                        await message.author.send("Successfully preset to {}!".format(argument))
-=======
-                    await safe_send(message.author, "Successfully preset!")
->>>>>>> 7ed94fde
+                        await safe_send(message.author, "Successfully preset to {}!".format(argument))
                     if game is not NULL_GAME:
                         backup("current_game.pckl")
                     return
@@ -5524,15 +5501,8 @@
                 else:
                     vt = int(argument == "yes" or argument == "y")
 
-<<<<<<< HEAD
                 await vote.preset_vote(the_player, vt)
-                await message.author.send(
-                    "Successfully preset! For more nuanced presets, contact the storytellers."
-                )
-=======
-                await vote.preset_vote(await get_player(message.author), vt)
                 await safe_send(message.author, "Successfully preset! For more nuanced presets, contact the storytellers.")
->>>>>>> 7ed94fde
                 if game is not NULL_GAME:
                     backup("current_game.pckl")
                 return
