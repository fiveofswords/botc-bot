import discord.errors

import global_vars
from bot_client import client
from model.channels.channel_utils import reorder_channels
from model.characters import Storyteller, SeatingOrderModifier, DayStartModifier
from model.game.whisper_mode import WhisperMode
from model.player import Player, STORYTELLER_ALIGNMENT
from utils import message_utils
from utils.game_utils import update_presence, remove_backup
<<<<<<< HEAD
=======

>>>>>>> 913d3527

class Game:
    """Represents a game of Blood on the Clocktower.
    
    Attributes:
        days: List of days that have passed
        isDay: Whether it is currently day
        script: The script being used
        seatingOrder: The seating order of players
        whisper_mode: The current whisper mode
        seatingOrderMessage: The message with the seating order
        storytellers: List of storyteller players
        show_tally: Whether to show the whisper tally
        has_automated_life_and_death: Whether life and death is automated
    """

    def __init__(self, seating_order, seating_order_message, info_channel_seating_order_message, script,
                 skip_storytellers=False):
        """Initialize a Game.
        
        Args:
            seating_order: The seating order of players
            seating_order_message: The message with the seating order
            info_channel_seating_order_message: The info channel seating order message
            script: The script being used
            skip_storytellers: Whether to skip adding storytellers
        """
        self.days = []
        self.isDay = False
        self.script = script
        self.seatingOrder = seating_order
        self.whisper_mode = WhisperMode.ALL
        self.seatingOrderMessage = seating_order_message
        self.info_channel_seating_order_message = info_channel_seating_order_message
        self.storytellers = [
            Player(Storyteller, STORYTELLER_ALIGNMENT, person, st_channel=None, position=None)
            for person in global_vars.gamemaster_role.members
        ] if not skip_storytellers else []
        self.show_tally = False
        self.has_automated_life_and_death = False

    async def update_seating_order_message(self):
        """Updates the pinned seating order message with current hand status."""
        message_text = "**Seating Order:**"
        for person in self.seatingOrder:
            person_display_name = person.display_name
            if person.is_ghost:
                if person.dead_votes <= 0:
                    person_display_name = "~~" + person_display_name + "~~ X"
                else:
                    person_display_name = (
                        "~~" + person_display_name + "~~ " + "O" * person.dead_votes
                    )

            if person.hand_raised:
                person_display_name += " ✋"

            message_text += "\n{}".format(person_display_name)

            if isinstance(person.character, SeatingOrderModifier):
                message_text += person.character.seating_order_message(self.seatingOrder)

        if self.seatingOrderMessage:
            try:
                await self.seatingOrderMessage.edit(content=message_text)
            except discord.errors.NotFound:
                # The message might have been deleted, handle this case if necessary
                print(f"Warning: Seating order message (ID: {self.seatingOrderMessage.id}) not found. Could not update.")
            except Exception as e:
                print(f"Error updating seating order message: {e}")

        if global_vars.info_channel:
            if self.info_channel_seating_order_message:
                try:
                    await self.info_channel_seating_order_message.edit(content=message_text)
                except discord.errors.NotFound:
                    self.info_channel_seating_order_message = None  # Reset if not found
                except Exception as e:
                    print(f"Error updating info channel seating order message: {e}")

            if not self.info_channel_seating_order_message:  # If message doesn't exist or was reset
                try:
                    self.info_channel_seating_order_message = await safe_send(global_vars.info_channel, message_text)
                    if self.info_channel_seating_order_message: # If message was sent successfully
                        await self.info_channel_seating_order_message.pin()
                except Exception as e:
                    print(f"Error sending or pinning info channel seating order message: {e}")

    async def end(self, winner):
        """Ends the game.
        
        Args:
            winner: The winning team ('good', 'evil', or 'tie')
        """
        # remove roles
        for person in self.seatingOrder:
            await person.wipe_roles()

        # unpin messages
        try:
            for msg in await global_vars.channel.pins():
                if msg.created_at >= self.seatingOrderMessage.created_at:
                    await msg.unpin()

            if global_vars.whisper_channel:
                for msg in await global_vars.whisper_channel.pins():
                    await msg.unpin()

            if global_vars.info_channel and self.info_channel_seating_order_message:
                await self.info_channel_seating_order_message.unpin()
                await self.info_channel_seating_order_message.delete()
        except discord.errors.NotFound:
            pass
        except discord.errors.DiscordServerError:
            pass

        # announcement
        winner = winner.lower()
        await message_utils.safe_send(
            global_vars.channel,
            f"{global_vars.player_role.mention}, {'The game is over.' if winner == 'tie' else f'{winner} has won.'} Good game!",
        )

        """
        # save backup
        i = 0
        while True:
            i += 1
            if not os.path.isfile('game_{}.pckl'.format(str(i))):
                break
        backup('game_{}.pckl'.format(str(i)))
        """

        # delete old backup
        remove_backup("current_game.pckl")

        # turn off
        global_vars.game = NULL_GAME
        await update_presence(client)

    async def reseat(self, new_seating_order):
        """Reseats the table.
        
        Args:
            new_seating_order: The new seating order
        """
        # Seating order
        self.seatingOrder = new_seating_order

        # Update player positions
        for index, person in enumerate(self.seatingOrder):
            person.position = index

        # Update the seating order message using the dedicated method
        await self.update_seating_order_message()

        await reorder_channels([x.st_channel for x in self.seatingOrder])

    async def add_traveler(self, person):
        """Add a traveler to the game.
        
        Args:
            person: The traveler to add
        """
        self.seatingOrder.insert(person.position, person)
        await person.user.add_roles(global_vars.player_role, global_vars.traveler_role)
        await self.reseat(self.seatingOrder)
        await message_utils.safe_send(
            global_vars.channel,
            "{} has joined the town as the {}.".format(
                person.display_name, person.character.role_name
            ),
        )

    async def remove_traveler(self, person):
        """Remove a traveler from the game.
        
        Args:
            person: The traveler to remove
        """
        self.seatingOrder.remove(person)
        await person.user.remove_roles(global_vars.player_role, global_vars.traveler_role)
        await self.reseat(self.seatingOrder)
        announcement = await message_utils.safe_send(
            global_vars.channel, "{} has left the town.".format(person.display_name)
        )
        await announcement.pin()

    async def start_day(self, kills=None, origin=None):
        """Start the day phase.
        
        Args:
            kills: List of players to kill
            origin: The origin of the day start
        """
        if kills is None:
            kills = []

        for person in global_vars.game.seatingOrder:
            await person.morning()
            if isinstance(person.character, DayStartModifier):
                if not await person.character.on_day_start(origin, kills):
                    return

        deaths = [await person.kill() for person in kills]
        if deaths == [] and len(self.days) > 0:
            no_kills = await message_utils.safe_send(global_vars.channel, "No one has died.")
            await no_kills.pin()
        await message_utils.safe_send(
            global_vars.channel,
            "{}, wake up! Message the storytellers to set default votes for today.".format(
                global_vars.player_role.mention
            ),
        )

        self.days.append(Day())
        self.isDay = True

        if global_vars.whisper_channel:
            message = await message_utils.safe_send(global_vars.whisper_channel, f"Start of day {len(self.days)}")
            await message.pin()

        await update_presence(client)


# Import at the end to avoid circular imports
from model.game.day import Day

# Create a null game to use as a placeholder
NULL_GAME = Game(seating_order=[], seating_order_message=None, info_channel_seating_order_message=None, script=[],
                 skip_storytellers=True)<|MERGE_RESOLUTION|>--- conflicted
+++ resolved
@@ -8,10 +8,7 @@
 from model.player import Player, STORYTELLER_ALIGNMENT
 from utils import message_utils
 from utils.game_utils import update_presence, remove_backup
-<<<<<<< HEAD
-=======
-
->>>>>>> 913d3527
+
 
 class Game:
     """Represents a game of Blood on the Clocktower.
