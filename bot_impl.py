--- conflicted
+++ resolved
@@ -90,21 +90,12 @@
         messageText = "**Seating Order:**"
         for index, person in enumerate(self.seatingOrder):
 
-<<<<<<< HEAD
             if person.is_ghost:
                 if person.dead_votes <= 0:
-                    messageText += "\n{}".format("~~" + person.nick + "~~ X")
-                else:
-                    messageText += "\n{}".format(
-                        "~~" + person.nick + "~~ " + "O" * person.dead_votes
-=======
-            if person.isGhost:
-                if person.deadVotes <= 0:
                     messageText += "\n{}".format("~~" + person.display_name + "~~ X")
                 else:
                     messageText += "\n{}".format(
-                        "~~" + person.display_name + "~~ " + "O" * person.deadVotes
->>>>>>> 04d6679a
+                        "~~" + person.display_name + "~~ " + "O" * person.dead_votes
                     )
 
             else:
@@ -1203,11 +1194,7 @@
                     await safe_send(
                         memb,
                         "Just waiting on {} to nominate or skip.".format(
-<<<<<<< HEAD
-                            can_nominate[0].nick
-=======
-                            canNominate[0].display_name
->>>>>>> 04d6679a
+                            can_nominate[0].display_name
                         ),
                     )
             if len(can_nominate) == 0:
@@ -3139,13 +3126,8 @@
         self.role_name = "Organ Grinder"
 
     async def on_nomination(self, nominee, nominator, proceed):
-<<<<<<< HEAD
         if not self.is_poisoned and not self.parent.is_ghost:
-            nominee_nick = nominator.nick if nominator else "the storytellers"
-=======
-        if not self.is_poisoned and not self.parent.isGhost:
             nominee_display_name = nominator.display_name if nominator else "the storytellers"
->>>>>>> 04d6679a
             nominator_mention = nominee.user.mention if nominee else "the storytellers"
             announcement = await safe_send(
                 global_vars.channel,
@@ -3474,13 +3456,8 @@
     else:
         message_text = "Who do you mean by {}? or use 'cancel'".format(text)
     for index, person in enumerate(possibilities):
-<<<<<<< HEAD
         message_text += "\n({}). {}".format(
-            index + 1, person.nick if person.nick else person.name
-=======
-        messageText += "\n({}). {}".format(
             index + 1, person.display_name if person.display_name else person.name
->>>>>>> 04d6679a
         )
 
     # Request clarifciation from user
@@ -3618,11 +3595,7 @@
         for memb in global_vars.gamemaster_role.members:
             await safe_send(
                 memb,
-<<<<<<< HEAD
-                "Just waiting on {} to nominate or skip.".format(can_nominate[0].nick),
-=======
-                "Just waiting on {} to nominate or skip.".format(canNominate[0].display_name),
->>>>>>> 04d6679a
+                "Just waiting on {} to nominate or skip.".format(can_nominate[0].display_name),
             )
     if len(can_nominate) == 0:
         for memb in global_vars.gamemaster_role.members:
@@ -4037,15 +4010,9 @@
                     await safe_send(message.author, "You don't have permission to do that.")
                     return
 
-<<<<<<< HEAD
-                bot_nick = global_vars.server.get_member(client.user.id).nick
+                bot_nick = global_vars.server.get_member(client.user.id).display_name
                 channel_name = global_vars.channel.name
                 server_name = global_vars.server.name
-=======
-                botNick = global_vars.server.get_member(client.user.id).display_name
-                channelName = global_vars.channel.name
-                serverName = global_vars.server.name
->>>>>>> 04d6679a
                 storytellers = [st.display_name for st in global_vars.gamemaster_role.members]
 
                 if len(storytellers) == 1:
@@ -4257,15 +4224,9 @@
                     ),
                 )
 
-<<<<<<< HEAD
                 message_text = "**Seating Order:**"
                 for person in seating_order:
-                    message_text += "\n{}".format(person.nick)
-=======
-                messageText = "**Seating Order:**"
-                for person in seatingOrder:
-                    messageText += "\n{}".format(person.display_name)
->>>>>>> 04d6679a
+                    message_text += "\n{}".format(person.display_name)
                     if isinstance(person.character, SeatingOrderModifier):
                         message_text += person.character.seating_order_message(
                             seating_order
@@ -4396,13 +4357,8 @@
                 if person is None:
                     return
 
-<<<<<<< HEAD
                 if person.is_ghost:
-                    await safe_send(message.author, "{} is already dead.".format(person.nick))
-=======
-                if person.isGhost:
                     await safe_send(message.author, "{} is already dead.".format(person.display_name))
->>>>>>> 04d6679a
                     return
 
                 await person.kill(force=True)
@@ -4474,13 +4430,8 @@
                 if person is None:
                     return
 
-<<<<<<< HEAD
                 if not person.is_ghost:
-                    await safe_send(message.author, "{} is not dead.".format(person.nick))
-=======
-                if not person.isGhost:
                     await safe_send(message.author, "{} is not dead.".format(person.display_name))
->>>>>>> 04d6679a
                     return
 
                 await person.revive()
@@ -5077,13 +5028,8 @@
                 message_text = "Message Tally:"
                 for pair in sorted_tally:
                     if pair[1] > 0:
-<<<<<<< HEAD
                         message_text += "\n> {person1} - {person2}: {n}".format(
-                            person1=pair[0][0].nick, person2=pair[0][1].nick, n=pair[1]
-=======
-                        messageText += "\n> {person1} - {person2}: {n}".format(
                             person1=pair[0][0].display_name, person2=pair[0][1].display_name, n=pair[1]
->>>>>>> 04d6679a
                         )
                     else:
                         message_text += "\n> All other pairs: 0"
@@ -5115,13 +5061,8 @@
                         # share summary and reset counts
                         message_text = "Day {}\n".format(day)
                         for player, count in counts.items():
-<<<<<<< HEAD
-                            message_text += "{}: {}\n".format(player if player == "Storytellers" else player.nick, count)
+                            message_text += "{}: {}\n".format(player if player == "Storytellers" else player.display_name, count)
                         await safe_send(message.author, message_text)
-=======
-                            messageText += "{}: {}\n".format(player if player == "Storytellers" else player.display_name, count)
-                        await safe_send(message.author, messageText)
->>>>>>> 04d6679a
                         counts = OrderedDict([(player, 0) for player in global_vars.game.seatingOrder])
                         day = msg["day"]
                     if msg["from"] == person:
@@ -5137,13 +5078,8 @@
 
                 message_text = "Day {}\n".format(day)
                 for player, count in counts.items():
-<<<<<<< HEAD
-                    message_text += "{}: {}\n".format(player if player == "Storytellers" else player.nick, count)
+                    message_text += "{}: {}\n".format(player if player == "Storytellers" else player.display_name, count)
                 await safe_send(message.author, message_text)
-=======
-                    messageText += "{}: {}\n".format(player if player == "Storytellers" else player.display_name, count)
-                await safe_send(message.author, messageText)
->>>>>>> 04d6679a
                 return
             elif command == "enabletally":
                 if global_vars.game is NULL_GAME:
@@ -5183,7 +5119,6 @@
                 if person is None:
                     return
 
-<<<<<<< HEAD
                 base_info = inspect.cleandoc(f"""
                     Player: {person.nick}
                     Character: {person.character.role_name}
@@ -5193,17 +5128,6 @@
                     Poisoned: {person.character.is_poisoned}
                     ST Channel: {f"https://discord.com/channels/{global_vars.server.id}/{person.st_channel.id}" if person.st_channel else "None"}
                     """)
-=======
-                base_info = inspect.cleandoc("""
-                    Player: {}
-                    Character: {}
-                    Alignment: {}
-                    Alive: {}
-                    Dead Votes: {}
-                    Poisoned: {}
-                    """.format(person.display_name, person.character.role_name, person.alignment, str(not person.isGhost),
-                               str(person.deadVotes), str(person.character.is_poisoned)))
->>>>>>> 04d6679a
                 await safe_send(message.author, "\n".join([base_info, person.character.extra_info()]))
                 return
             elif command == "setatheist":
@@ -5233,13 +5157,8 @@
 
                 message_text = "**Grimoire:**"
                 for player in global_vars.game.seatingOrder:
-<<<<<<< HEAD
                     message_text += "\n{}: {}".format(
-                        player.nick, player.character.role_name
-=======
-                    messageText += "\n{}: {}".format(
                         player.display_name, player.character.role_name
->>>>>>> 04d6679a
                     )
                     if player.character.is_poisoned and player.is_ghost:
                         message_text += " (Poisoned, Dead)"
@@ -5283,11 +5202,7 @@
 
                 message_text = "These players have not spoken:"
                 for player in notActive:
-<<<<<<< HEAD
-                    message_text += "\n{}".format(player.nick)
-=======
-                    messageText += "\n{}".format(player.display_name)
->>>>>>> 04d6679a
+                    message_text += "\n{}".format(player.display_name)
 
                 await safe_send(message.author, message_text)
                 return
@@ -5315,15 +5230,9 @@
                     await safe_send(message.author, "Everyone has nominated or skipped!")
                     return
 
-<<<<<<< HEAD
                 message_text = "These players have not nominated or skipped:"
                 for player in can_nominate:
-                    message_text += "\n{}".format(player.nick)
-=======
-                messageText = "These players have not nominated or skipped:"
-                for player in canNominate:
-                    messageText += "\n{}".format(player.display_name)
->>>>>>> 04d6679a
+                    message_text += "\n{}".format(player.display_name)
 
                 await safe_send(message.author, message_text)
                 return
@@ -5348,15 +5257,9 @@
                     await safe_send(message.author, "Everyone has been nominated!")
                     return
 
-<<<<<<< HEAD
                 message_text = "These players have not been nominated:"
                 for player in can_be_nominated:
-                    message_text += "\n{}".format(player.nick)
-=======
-                messageText = "These players have not been nominated:"
-                for player in canBeNominated:
-                    messageText += "\n{}".format(player.display_name)
->>>>>>> 04d6679a
+                    message_text += "\n{}".format(player.display_name)
 
                 await safe_send(message.author, message_text)
                 return
@@ -5488,13 +5391,8 @@
                     return
 
                 #  make sure that the nominee has not been nominated yet
-<<<<<<< HEAD
                 if not person.can_be_nominated:
-                    await safe_send(message.author, "{} has already been nominated".format(person.nick))
-=======
-                if not person.canBeNominated:
                     await safe_send(message.author, "{} has already been nominated".format(person.display_name))
->>>>>>> 04d6679a
                     return
 
                 remove_banshee_nomination(banshee_ability_of_player)
@@ -5827,13 +5725,8 @@
                     await safe_send(message.author, "You cannot whisper to this player at this time.")
                     return
 
-<<<<<<< HEAD
                 message_text = "Messaging {}. What would you like to send?".format(
-                    person.nick
-=======
-                messageText = "Messaging {}. What would you like to send?".format(
                     person.display_name
->>>>>>> 04d6679a
                 )
                 reply = await safe_send(message.author, message_text)
 
@@ -5925,13 +5818,8 @@
                     if person2 is None:
                         return
 
-<<<<<<< HEAD
                     message_text = "**History between {} and {} (Times in UTC):**\n\n**Day 1:**".format(
-                        person1.nick, person2.nick
-=======
-                    messageText = "**History between {} and {} (Times in UTC):**\n\n**Day 1:**".format(
                         person1.display_name, person2.display_name
->>>>>>> 04d6679a
                     )
                     day = 1
                     for msg in person1.message_history:
@@ -5947,17 +5835,10 @@
                             if message_text != "":
                                 await safe_send(message.author, message_text)
                             day += 1
-<<<<<<< HEAD
                             message_text = "**Day {}:**".format(str(day))
                         message_text += "\nFrom: {} | To: {} | Time: {}\n**{}**".format(
-                            msg["from"].nick,
-                            msg["to"].nick,
-=======
-                            messageText = "**Day {}:**".format(str(day))
-                        messageText += "\nFrom: {} | To: {} | Time: {}\n**{}**".format(
                             msg["from"].display_name,
                             msg["to"].display_name,
->>>>>>> 04d6679a
                             msg["time"].strftime("%m/%d, %H:%M:%S"),
                             msg["content"],
                         )
@@ -5991,17 +5872,10 @@
                         if message_text != "":
                             await safe_send(message.author, message_text)
                         day += 1
-<<<<<<< HEAD
                         message_text = "\n\n**Day {}:**".format(str(day))
                     message_text += "\nFrom: {} | To: {} | Time: {}\n**{}**".format(
-                        msg["from"].nick,
-                        msg["to"].nick,
-=======
-                        messageText = "\n\n**Day {}:**".format(str(day))
-                    messageText += "\nFrom: {} | To: {} | Time: {}\n**{}**".format(
                         msg["from"].display_name,
                         msg["to"].display_name,
->>>>>>> 04d6679a
                         msg["time"].strftime("%m/%d, %H:%M:%S"),
                         msg["content"],
                     )
@@ -6038,17 +5912,10 @@
                         while msg["day"] != day:
                             await safe_send(message.author, message_text)
                             day += 1
-<<<<<<< HEAD
                             message_text = "**Day {}:**".format(str(day))
                         message_text += "\nFrom: {} | To: {} | Time: {}\n**{}**".format(
-                            msg["from"].nick,
-                            msg["to"].nick,
-=======
-                            messageText = "**Day {}:**".format(str(day))
-                        messageText += "\nFrom: {} | To: {} | Time: {}\n**{}**".format(
                             msg["from"].display_name,
                             msg["to"].display_name,
->>>>>>> 04d6679a
                             msg["time"].strftime("%m/%d, %H:%M:%S"),
                             msg["content"],
                         )
@@ -6072,17 +5939,10 @@
                     while msg["day"] != day:
                         await safe_send(message.author, message_text)
                         day += 1
-<<<<<<< HEAD
                         message_text = "**Day {}:**".format(str(day))
                     message_text += "\nFrom: {} | To: {} | Time: {}\n**{}**".format(
-                        msg["from"].nick,
-                        msg["to"].nick,
-=======
-                        messageText = "**Day {}:**".format(str(day))
-                    messageText += "\nFrom: {} | To: {} | Time: {}\n**{}**".format(
                         msg["from"].display_name,
                         msg["to"].display_name,
->>>>>>> 04d6679a
                         msg["time"].strftime("%m/%d, %H:%M:%S"),
                         msg["content"],
                     )
@@ -6692,11 +6552,7 @@
                     await safe_send(
                         memb,
                         "Just waiting on {} to nominate or skip.".format(
-<<<<<<< HEAD
-                            can_nominate[0].nick
-=======
-                            canNominate[0].display_name
->>>>>>> 04d6679a
+                            can_nominate[0].display_name
                         ),
                     )
             if len(can_nominate) == 0:
