from __future__ import annotations

import asyncio
import inspect
import itertools
import math
import os
from collections import OrderedDict
from typing import Optional, TypeVar, Protocol, Sequence

import dill
import discord
from discord import User, Member, TextChannel

import global_vars
from bot_client import client, logger
<<<<<<< HEAD
from commands.loader import load_all_commands
from commands.registry import registry
from config import *
=======

# Try to import config, create a mock config module if not available
try:
    import config
except ImportError:
    # Create a mock config module with default values for testing
    import types

    config = types.ModuleType('config')
    config.SERVER_ID = 1
    config.GAME_CATEGORY_ID = 2
    config.HANDS_CHANNEL_ID = 3
    config.OBSERVER_CHANNEL_ID = 4
    config.INFO_CHANNEL_ID = 5
    config.WHISPER_CHANNEL_ID = 6
    config.TOWN_SQUARE_CHANNEL_ID = 7
    config.OUT_OF_PLAY_CATEGORY_ID = 8
    config.PLAYER_ROLE = "player"
    config.TRAVELER_ROLE = "traveler"
    config.GHOST_ROLE = "ghost"
    config.DEAD_VOTE_ROLE = "deadVote"
    config.STORYTELLER_ROLE = "storyteller"
    config.INACTIVE_ROLE = "inactive"
    config.OBSERVER_ROLE = "observer"
    config.CHANNEL_SUFFIX = 'test'
    config.PREFIXES = (',', '@')
>>>>>>> 08137d7f
from model.channels import ChannelManager
from model.channels.channel_utils import reorder_channels
from model.characters import Character, AbilityModifier, Amnesiac, Minion, Demon, Outsider, Townsfolk, \
    SeatingOrderModifier, Traveler, Storyteller, Banshee
from model.game.game import Game, NULL_GAME
from model.game.script import Script
from model.game.vote import Vote, in_play_voudon, remove_banshee_nomination
from model.game.whisper_mode import to_whisper_mode, chose_whisper_candidates
from model.player import Player, STORYTELLER_ALIGNMENT
from model.settings import GlobalSettings, GameSettings
from time_utils import parse_deadline
from utils import message_utils
from utils.character_utils import the_ability
from utils.player_utils import check_and_print_if_one_or_zero_to_check_in

# Load all commands into the registry
load_all_commands()

### API Stuff
try:
    member_cache = discord.MemberCacheFlags(
        online=True,  # Whether to cache members with a status. Members that go offline are no longer cached.
        voice=True,  # Whether to cache members that are in voice. Members that leave voice are no longer cached.
        joined=True,  # Whether to cache members that joined the guild or are chunked as part of the initial log in flow. Members that leave the guild are no longer cached.
    )
except TypeError:
    # online is not a valid flag name
    member_cache = discord.MemberCacheFlags(
        voice=True,
        joined=True
    )

### Functions
def str_cleanup(str, chars):
    str = [str]
    for char in chars:
        list = []
        for x in str:
            for x in x.split(char):
                list.append(x)
        str = list
    return "".join([x.capitalize() for x in str])


def str_to_class(role: str) -> type[Character]:
    from model.characters.registry import str_to_class as registry_str_to_class
    return registry_str_to_class(role)


async def generate_possibilities(text: str, people: Sequence[T]) -> list[T]:
    # Generates possible users with name or nickname matching text

    possibilities = []
    for person in people:
        if (
            person.display_name is not None and text.lower() in person.display_name.lower()
        ) or text.lower() in person.name.lower():
            possibilities.append(person)
    return possibilities


async def choices(user: User, possibilities: list[Player], text: str) -> Optional[Player]:
    # Clarifies which user is indended when there are multiple matches

    # Generate clarification message
    if text == "":
        message_text = "Who do you mean? or use 'cancel'"
    else:
        message_text = "Who do you mean by {}? or use 'cancel'".format(text)
    for index, person in enumerate(possibilities):
        message_text += "\n({}). {}".format(
            index + 1, person.display_name if person.display_name else person.name
        )

    # Request clarifciation from user
    reply = await message_utils.safe_send(user, message_text)
    try:
        choice = await client.wait_for(
            "message",
            check=(lambda x: x.author == user and x.channel == reply.channel),
            timeout=200,
        )
    except asyncio.TimeoutError:
        await message_utils.safe_send(user, "Timed out.")
        return

    # Cancel
    if choice.content.lower() == "cancel":
        await message_utils.safe_send(user, "Action cancelled!")
        return

    # If a is an int
    try:
        a = possibilities[int(choice.content) - 1]
        return possibilities[int(choice.content) - 1]

    # If a is a name
    except Exception:
        return await select_player(user, choice.content, possibilities)


async def select_player(user: User, text: str, possibilities: Sequence[T]) -> Optional[T]:
    # Finds a player from players matching a string

    new_possibilities = await generate_possibilities(text, possibilities)

    # If no users found
    if len(new_possibilities) == 0:
        await message_utils.safe_send(user, "User {} not found. Try again!".format(text))
        return

    # If exactly one user found
    elif len(new_possibilities) == 1:
        return new_possibilities[0]

    # If too many users found
    elif len(new_possibilities) > 1:
        return await choices(user, new_possibilities, text)


async def yes_no(user, text):
    # Ask a yes or no question of a user

    reply = await message_utils.safe_send(user, "{}? yes or no".format(text))
    try:
        choice = await client.wait_for(
            "message",
            check=(lambda x: x.author == user and x.channel == reply.channel),
            timeout=200,
        )
    except asyncio.TimeoutError:
        await message_utils.safe_send(user, "Timed out.")
        return

    # Cancel
    if choice.content.lower() == "cancel":
        await message_utils.safe_send(user, "Action cancelled!")
        return

    # Yes
    if choice.content.lower() == "yes" or choice.content.lower() == "y":
        return True

    # No
    elif choice.content.lower() == "no" or choice.content.lower() == "n":
        return False

    else:
        return await message_utils.safe_send(
            user, "Your answer must be 'yes,' 'y,' 'no,' or 'n' exactly. Try again."
        )


async def get_player(user) -> Optional[Player]:
    # returns the Player object corresponding to user
    if global_vars.game is NULL_GAME:
        return

    for person in global_vars.game.seatingOrder:
        if person.user == user:
            return person

    return None


async def active_in_st_chat(user):
    # Makes user active

    person: Player = await get_player(user)

    if not person:
        return

    # updates last active timestamp when posting in ST chat.
    person.update_last_active()

    if person.has_checked_in or global_vars.game.isDay:
        return

    person.has_checked_in = True
    await check_and_print_if_one_or_zero_to_check_in()


async def make_active(user):
    # Makes user active

    if not await get_player(user):
        return

    person = await get_player(user)

    person.update_last_active()

    if person.is_active or not global_vars.game.isDay:
        return

    person.is_active = True
    notActive = [
        player
        for player in global_vars.game.seatingOrder
        if player.is_active == False and player.alignment != STORYTELLER_ALIGNMENT
    ]
    if len(notActive) == 1:
        for memb in global_vars.gamemaster_role.members:
            await message_utils.safe_send(
                memb, "Just waiting on {} to speak.".format(notActive[0].display_name)
            )
    if len(notActive) == 0:
        for memb in global_vars.gamemaster_role.members:
            await message_utils.safe_send(memb, "Everyone has spoken!")


async def cannot_nominate(user):
    # Uses user's nomination

    (await get_player(user)).can_nominate = False
    can_nominate = [
        player
        for player in global_vars.game.seatingOrder
        if player.can_nominate == True
           and player.has_skipped == False
           and player.is_ghost == False
    ]
    if len(can_nominate) == 1:
        for memb in global_vars.gamemaster_role.members:
            await message_utils.safe_send(
                memb,
                "Just waiting on {} to nominate or skip.".format(can_nominate[0].display_name),
            )
    if len(can_nominate) == 0:
        for memb in global_vars.gamemaster_role.members:
            await message_utils.safe_send(memb, "Everyone has nominated or skipped!")


async def update_presence(client):
    # Updates Discord Presence
    from utils.game_utils import update_presence as utils_update_presence
    await utils_update_presence(client)


def backup(fileName):
    # Backs up the game-state
    from model.game.game import NULL_GAME
    if not global_vars.game or global_vars.game is NULL_GAME:
        return

    objects = [
        x
        for x in dir(global_vars.game)
        if not x.startswith("__") and not callable(getattr(global_vars.game, x))
    ]
    with open(fileName, "wb") as file:
        dill.dump(objects, file)

    for obj in objects:
        with open(obj + "_" + fileName, "wb") as file:
            if obj == "seatingOrderMessage":
                dill.dump(getattr(global_vars.game, obj).id, file)
            elif obj == "info_channel_seating_order_message":
                msg = getattr(global_vars.game, obj)
                if msg is not None:
                    dill.dump(msg.id, file)
                else:
                    dill.dump(None, file)
            else:
                dill.dump(getattr(global_vars.game, obj), file)


async def load(fileName):
    # Loads the game-state
    from model.game.game import Game
    from model.game.script import Script

    with open(fileName, "rb") as file:
        objects = dill.load(file)

    game = Game([], None, None, Script([]))
    for obj in objects:
        if not os.path.isfile(obj + "_" + fileName):
            print("Incomplete backup found.")
            return
        with open(obj + "_" + fileName, "rb") as file:
            if obj == "seatingOrderMessage":
                id = dill.load(file)
                msg = await global_vars.channel.fetch_message(id)
                setattr(game, obj, msg)
            elif obj == "info_channel_seating_order_message":
                id = dill.load(file)
                if id is not None and global_vars.info_channel:
                    try:
                        msg = await global_vars.info_channel.fetch_message(id)
                        setattr(game, obj, msg)
                    except:
                        # Message may have been deleted or channel may not exist
                        setattr(game, obj, None)
                else:
                    setattr(game, obj, None)
            else:
                setattr(game, obj, dill.load(file))

    return game


def remove_backup(fileName):
    from utils.game_utils import remove_backup as utils_remove_backup
    utils_remove_backup(fileName)


def find_all(p, s):
    i = s.find(p)
    while i != -1:
        yield i
        i = s.find(p, i + 1)


async def aexec(code):
    # Make an async function with the code and `exec` it
    exec(f"async def __ex(): " + "".join(f"\n {l}" for l in code.split("\n")))

    # Get `__ex` from local variables, call it and return the result
    return await locals()["__ex"]()


# NULL_GAME is imported from model.game

### Event Handling
@client.event
async def on_ready():
    # On startup
    from model.game.game import NULL_GAME

    global_vars.game = NULL_GAME
    global_vars.observer_role = None

    global_vars.server = client.get_guild(config.SERVER_ID)
    global_vars.game_category = client.get_channel(config.GAME_CATEGORY_ID)
    global_vars.hands_channel = client.get_channel(config.HANDS_CHANNEL_ID)
    global_vars.observer_channel = client.get_channel(config.OBSERVER_CHANNEL_ID)
    global_vars.info_channel = client.get_channel(config.INFO_CHANNEL_ID)
    global_vars.whisper_channel = client.get_channel(config.WHISPER_CHANNEL_ID)
    global_vars.channel = client.get_channel(config.TOWN_SQUARE_CHANNEL_ID)
    global_vars.out_of_play_category = client.get_channel(config.OUT_OF_PLAY_CATEGORY_ID)
    global_vars.channel_suffix = config.CHANNEL_SUFFIX
    logger.info(
        f"server: {global_vars.server.name}, "
        f"game_category: {global_vars.game_category.name if global_vars.game_category else None}, "
        f"hands_channel: {global_vars.hands_channel.name if global_vars.hands_channel else None}, "
        f"observer_channel: {global_vars.observer_channel.name if global_vars.observer_channel else None}, "
        f"info_channel: {global_vars.info_channel.name if global_vars.info_channel else None}, "
        f"whisper_channel: {global_vars.whisper_channel.name if global_vars.whisper_channel else None}, "
        f"townsquare_channel: {global_vars.channel.name}, "
        f"out_of_play_category: {global_vars.out_of_play_category.name if global_vars.out_of_play_category else None}, "
    )

    for role in global_vars.server.roles:
        if role.name == config.PLAYER_ROLE:
            global_vars.player_role = role
        elif role.name == config.TRAVELER_ROLE:
            global_vars.traveler_role = role
        elif role.name == config.GHOST_ROLE:
            global_vars.ghost_role = role
        elif role.name == config.DEAD_VOTE_ROLE:
            global_vars.dead_vote_role = role
        elif role.name == config.STORYTELLER_ROLE:
            global_vars.gamemaster_role = role
        elif role.name == config.INACTIVE_ROLE:
            global_vars.inactive_role = role
        elif role.name == config.OBSERVER_ROLE:
            global_vars.observer_role = role

    if os.path.isfile("current_game.pckl"):
        global_vars.game = await load("current_game.pckl")
        print("Backup restored!")

    else:
        print("No backup found.")

    await update_presence(client)

    # Log all registered commands
    registry.log_registered_commands(logger)

    print("Logged in as")
    print(client.user.name)
    print(client.user.id)
    print("------")


@client.event
async def on_message(message):
    # Handles messages

    backup("current_game.pckl")

    # Don't respond to self
    if message.author == client.user:
        return

    # Update activity from town square message
    if message.channel == global_vars.channel:
        if global_vars.game is not NULL_GAME:
            await make_active(message.author)
            backup("current_game.pckl")

        # Votes
        if message.content.startswith(config.PREFIXES):

            if " " in message.content:
                command = message.content[1: message.content.index(" ")].lower()
                argument = message.content[message.content.index(" ") + 1:].lower()
            else:
                command = message.content[1:].lower()
                argument = ""

            if command == "vote":

                if global_vars.game is NULL_GAME:
                    await message_utils.safe_send(global_vars.channel, "There's no game right now.")
                    return

                if global_vars.game.isDay == False:
                    await message_utils.safe_send(global_vars.channel, "It's not day right now.")
                    return

                if global_vars.game.days[-1].votes == [] or global_vars.game.days[-1].votes[-1].done == True:
                    await message_utils.safe_send(global_vars.channel, "There's no vote right now.")
                    return

                if (
                    argument != "yes"
                    and argument != "y"
                    and argument != "no"
                    and argument != "n"
                ):
                    await message_utils.safe_send(
                        global_vars.channel,
                        "{} is not a valid vote. Use 'yes', 'y', 'no', or 'n'.".format(
                            argument
                        )
                    )
                    return

                vote = global_vars.game.days[-1].votes[-1]

                voting_player = (await get_player(message.author))
                if not voting_player:
                    await message_utils.safe_send(global_vars.channel, "You are not a player in the game.")
                    return
                if (
                    vote.order[vote.position].user
                    != voting_player.user
                ):
                    await message_utils.safe_send(global_vars.channel, "It's not your vote right now.")
                    return

                vt = int(argument == "yes" or argument == "y")
                voudon_in_play = in_play_voudon()
                if vt > 0 and voudon_in_play and voting_player != voudon_in_play and not voting_player.is_ghost:
                    await message_utils.safe_send(global_vars.channel,
                                                  "Voudon is in play. Only the Voudon and dead may vote.")
                    return

                await vote.vote(vt)
                if global_vars.game is not NULL_GAME:
                    backup("current_game.pckl")
                return

    # Update activity from a player's Storyteller channel
    if global_vars.game is not NULL_GAME:
        if message.channel.id == GameSettings.load().get_st_channel(message.author.id):
            await active_in_st_chat(message.author)
            backup("current_game.pckl")
            return

    # Responding to dms
    if message.guild is None:

        # Check if command
        if message.content.startswith(config.PREFIXES):

            # Generate command and arguments
            if " " in message.content:
                # VERY DANGEROUS TESTING COMMAND
                # if message.content[1:message.content.index(' ')].lower() == 'exec':
                # if message.author.id == 149969652141785088:
                # await aexec(message.content[message.content.index(' ') + 1:])
                # return
                command = message.content[1: message.content.index(" ")].lower()
                argument = message.content[message.content.index(" ") + 1:].lower()
            else:
                command = message.content[1:].lower()
                argument = ""

            alias = GlobalSettings.load().get_alias(message.author.id, command)
            if alias:
                command = alias

            # Try to handle command using the registry
            if await registry.handle_command(command, message, argument):
                return

            # Legacy command handling - gradually move these to registry
            # Opens pms
            if command == "openpms":
                if global_vars.game is NULL_GAME:
                    await message_utils.safe_send(message.author, "There's no game right now.")
                    return

                if not global_vars.gamemaster_role in global_vars.server.get_member(message.author.id).roles:
                    await message_utils.safe_send(message.author, "You don't have permission to open PMs.")
                    return

                if global_vars.game.isDay == False:
                    await message_utils.safe_send(message.author, "It's not day right now.")
                    return

                await global_vars.game.days[-1].open_pms()
                if global_vars.game is not NULL_GAME:
                    backup("current_game.pckl")

            # Opens nominations
            elif command == "opennoms":
                if global_vars.game is NULL_GAME:
                    await message_utils.safe_send(message.author, "There's no game right now.")
                    return

                if not global_vars.gamemaster_role in global_vars.server.get_member(message.author.id).roles:
                    await message_utils.safe_send(message.author, "You don't have permission to open nominations.")
                    return

                if global_vars.game.isDay == False:
                    await message_utils.safe_send(message.author, "It's not day right now.")
                    return

                await global_vars.game.days[-1].open_noms()
                if global_vars.game is not NULL_GAME:
                    backup("current_game.pckl")

            # Opens pms and nominations
            elif command == "open":
                if global_vars.game is NULL_GAME:
                    await message_utils.safe_send(message.author, "There's no game right now.")
                    return

                if not global_vars.gamemaster_role in global_vars.server.get_member(message.author.id).roles:
                    await message_utils.safe_send(message.author,
                                                  "You don't have permission to open PMs and nominations.")
                    return

                if global_vars.game.isDay == False:
                    await message_utils.safe_send(message.author, "It's not day right now.")
                    return

                await global_vars.game.days[-1].open_pms()
                await global_vars.game.days[-1].open_noms()
                if global_vars.game is not NULL_GAME:
                    backup("current_game.pckl")

            # Closes pms
            elif command == "closepms":
                if global_vars.game is NULL_GAME:
                    await message_utils.safe_send(message.author, "There's no game right now.")
                    return

                if not global_vars.gamemaster_role in global_vars.server.get_member(message.author.id).roles:
                    await message_utils.safe_send(message.author, "You don't have permission to close PMs.")
                    return

                if global_vars.game.isDay == False:
                    await message_utils.safe_send(message.author, "It's not day right now.")
                    return

                await global_vars.game.days[-1].close_pms()
                if global_vars.game is not NULL_GAME:
                    backup("current_game.pckl")

            # Closes nominations
            elif command == "closenoms":
                if global_vars.game is NULL_GAME:
                    await message_utils.safe_send(message.author, "There's no game right now.")
                    return

                if not global_vars.gamemaster_role in global_vars.server.get_member(message.author.id).roles:
                    await message_utils.safe_send(message.author, "You don't have permission to close nominations.")
                    return

                if global_vars.game.isDay == False:
                    await message_utils.safe_send(message.author, "It's not day right now.")
                    return

                await global_vars.game.days[-1].close_noms()
                if global_vars.game is not NULL_GAME:
                    backup("current_game.pckl")

            # set whisper mode
            elif command == "whispermode":
                if global_vars.game is NULL_GAME:
                    await message_utils.safe_send(message.author, "There's no game right now.")
                    return

                if not global_vars.gamemaster_role in global_vars.server.get_member(message.author.id).roles:
                    await message_utils.safe_send(message.author,
                                                  "You don't have permission to change the whispermode.")
                    return

                new_mode = to_whisper_mode(argument)

                if (new_mode):
                    global_vars.game.whisper_mode = new_mode
                    await update_presence(client)
                    #  for each gamemaster let them know
                    for memb in global_vars.gamemaster_role.members:
                        await message_utils.safe_send(memb, "{} has set whisper mode to {}.".format(
                            message.author.display_name, global_vars.game.whisper_mode))
                else:
                    await message_utils.safe_send(message.author,
                                                  "Invalid whisper mode: {}\nUsage is `@whispermode [all/neighbors/storytellers]`".format(
                                                      argument))
            # Closes pms and nominations
            elif command == "close":
                if global_vars.game is NULL_GAME:
                    await message_utils.safe_send(message.author, "There's no game right now.")
                    return

                if not global_vars.gamemaster_role in global_vars.server.get_member(message.author.id).roles:
                    await message_utils.safe_send(message.author,
                                                  "You don't have permission to close PMs and nominations.")
                    return

                if global_vars.game.isDay == False:
                    await message_utils.safe_send(message.author, "It's not day right now.")
                    return

                await global_vars.game.days[-1].close_pms()
                await global_vars.game.days[-1].close_noms()
                if global_vars.game is not NULL_GAME:
                    backup("current_game.pckl")
                return

            # Welcomes players
            elif command == "welcome":
                player = await select_player(message.author, argument, global_vars.server.members)
                if player is None:
                    return

                if global_vars.gamemaster_role not in global_vars.server.get_member(message.author.id).roles:
                    await message_utils.safe_send(message.author, "You don't have permission to do that.")
                    return

                bot_nick = global_vars.server.get_member(client.user.id).display_name
                channel_name = global_vars.channel.name
                server_name = global_vars.server.name
                storytellers = [st.display_name for st in global_vars.gamemaster_role.members]

                if len(storytellers) == 1:
                    sts = storytellers[0]
                elif len(storytellers) == 2:
                    sts = storytellers[0] + " and " + storytellers[1]
                else:
                    sts = (
                        ", ".join([x for x in storytellers[:-1]])
                        + ", and "
                        + storytellers[-1]
                    )

                game_settings = GameSettings.load()
                st_channel = client.get_channel(game_settings.get_st_channel(player.id))
                if not st_channel:
                    st_channel = await ChannelManager(client).create_channel(game_settings, player)
                    await message_utils.safe_send(message.author,
                                    f'Successfully created the channel https://discord.com/channels/{global_vars.server.id}/{st_channel.id}!')

                await message_utils.safe_send(
                    player,
                    "Hello, {player_nick}! {storyteller_nick} welcomes you to Blood on the Clocktower on Discord! I'm {bot_nick}, the bot used on #{channel_name} in {server_name} to run games. Your Storyteller channel for this game is #{st_channel}\n\nThis is where you'll perform your private messaging during the game. To send a pm to a player, type `@pm [name]`.\n\nFor more info, type `@help`, or ask the storyteller(s): {storytellers}.".format(
                        bot_nick=bot_nick,
                        channel_name=channel_name,
                        server_name=server_name,
                        st_channel=st_channel,
                        storytellers=sts,
                        player_nick=player.display_name,
                        storyteller_nick=global_vars.server.get_member(
                            message.author.id
                        ).display_name,
                    ),
                )
                await message_utils.safe_send(message.author, f'Welcomed {player.display_name} successfully!')
                return

            # Starts game
            elif command == "startgame":
                game_settings: GameSettings = GameSettings.load()

                if global_vars.game is not NULL_GAME:
                    await message_utils.safe_send(message.author, "There's already an ongoing game!")
                    return

                if not global_vars.gamemaster_role in global_vars.server.get_member(message.author.id).roles:
                    await message_utils.safe_send(message.author, "You don't have permission to start a game.")
                    return

                msg = await message_utils.safe_send(message.author,
                                                    "What is the seating order? (separate users with line breaks)")
                try:
                    order_message = await client.wait_for(
                        "message",
                        check=(lambda x: x.author == message.author and x.channel == msg.channel),
                        timeout=200,
                    )
                except asyncio.TimeoutError:
                    await message_utils.safe_send(message.author, "Time out.")
                    return

                if order_message.content == "cancel":
                    await message_utils.safe_send(message.author, "Game cancelled!")
                    return

                order: list[str] = order_message.content.split("\n")

                users: list[Member] = []
                for person in order:
                    name = await select_player(message.author, person, global_vars.server.members)
                    if name is None:
                        return
                    users.append(name)

                st_channels: list[TextChannel] = [client.get_channel(game_settings.get_st_channel(x.id)) for
                                                  x in users]

                players_missing_channels = [users[index] for index, channel in enumerate(st_channels) if channel is None]
                if players_missing_channels:
                    await warn_missing_player_channels(message.author, players_missing_channels)
                    return

                await message_utils.safe_send(message.author,
                                              "What are the corresponding roles? (also separated with line breaks)")
                try:
                    roles_message = await client.wait_for(
                        "message",
                        check=(lambda x: x.author == message.author and x.channel == msg.channel),
                        timeout=200,
                    )
                except asyncio.TimeoutError:
                    await message_utils.safe_send(message.author, "Timed out.")
                    return

                if roles_message.content == "cancel":
                    await message_utils.safe_send(message.author, "Game cancelled!")
                    return

                roles: list[str] = roles_message.content.split("\n")

                if len(roles) != len(order):
                    await message_utils.safe_send(message.author, "Players and roles do not match.")
                    return

                characters: list[type[Character]] = []
                for text in roles:
                    role = str_cleanup(text, [",", " ", "-", "'"])
                    try:
                        role = str_to_class(role)
                    except AttributeError:
                        await message_utils.safe_send(message.author, "Role not found: {}.".format(text))
                        return
                    characters.append(role)

                # Role Stuff
                rls = {global_vars.player_role, global_vars.traveler_role, global_vars.dead_vote_role, global_vars.ghost_role}
                for memb in global_vars.server.members:
                    print(memb)
                    if global_vars.gamemaster_role in global_vars.server.get_member(memb.id).roles:
                        pass
                    else:
                        for rl in set(global_vars.server.get_member(memb.id).roles).intersection(
                            rls
                        ):
                            await memb.remove_roles(rl)

                for index, user in enumerate(users):
                    if global_vars.gamemaster_role in user.roles:
                        await user.remove_roles(global_vars.gamemaster_role)
                    if global_vars.observer_role in user.roles:
                        await user.remove_roles(global_vars.observer_role)
                    await user.add_roles(global_vars.player_role)
                    if issubclass(characters[index], Traveler):
                        await user.add_roles(global_vars.traveler_role)

                alignments: list[str] = []
                for role in characters:
                    if issubclass(role, Traveler):
                        msg = await message_utils.safe_send(
                            message.author,
                            "What alignment is the {}?".format(role(None).role_name)
                        )
                        try:
                            alignment = await client.wait_for(
                                "message",
                                check=(lambda x: x.author == message.author and x.channel == msg.channel),
                                timeout=200,
                            )
                        except asyncio.TimeoutError:
                            await message_utils.safe_send(message.author, "Timed out.")
                            return

                        if alignment.content == "cancel":
                            await message_utils.safe_send(message.author, "Game cancelled!")
                            return

                        if (
                            alignment.content.lower() != "good"
                            and alignment.content.lower() != "evil"
                        ):
                            await message_utils.safe_send(message.author,
                                                          "The alignment must be 'good' or 'evil' exactly.")
                            return

                        alignments.append(alignment.content.lower())

                    elif issubclass(role, Townsfolk) or issubclass(role, Outsider):
                        alignments.append("good")

                    elif issubclass(role, Minion) or issubclass(role, Demon):
                        alignments.append("evil")

                indicies = [x for x in range(len(users))]

                seating_order: list[Player] = []
                for x in indicies:
                    seating_order.append(
                        Player(characters[x], alignments[x], users[x], st_channels[x], position=x)
                    )

                msg = await message_utils.safe_send(
                    message.author,
                    "What roles are on the script? (send the text of the json file from the script creator)"
                )
                try:
                    script_message = await client.wait_for(
                        "message",
                        check=(lambda x: x.author == message.author and x.channel == msg.channel),
                        timeout=200,
                    )
                except asyncio.TimeoutError:
                    await message_utils.safe_send(message.author, "Timed out.")
                    return

                if script_message.content == "cancel":
                    await message_utils.safe_send(message.author, "Game cancelled!")
                    return

                script_list = ''.join(script_message.content.split())[8:-3].split('"},{"id":"')

                script = Script(script_list)

                # Setup ST channels
                tasks = [ChannelManager(client).remove_ghost(st_channel.id) for st_channel in st_channels]
                await asyncio.gather(*tasks)
                await reorder_channels(st_channels)

                await message_utils.safe_send(
                    global_vars.channel,
                    "{}, welcome to Blood on the Clocktower! Go to sleep.".format(
                        global_vars.player_role.mention
                    ),
                )

                message_text = "**Seating Order:**"
                for person in seating_order:
                    display_name_with_hand = person.display_name
                    if person.hand_raised:
                        display_name_with_hand += " ✋"
                    message_text += "\n{}".format(display_name_with_hand)
                    if isinstance(person.character, SeatingOrderModifier):
                        message_text += person.character.seating_order_message(
                            seating_order
                        )
                seating_order_message = await message_utils.safe_send(global_vars.channel, message_text)
                await seating_order_message.pin()

                num_full_players = len([x for x in characters if not issubclass(x, Traveler)])
                distribution: tuple[int, int, int, int] = (-1, -1, -1, -1)
                if num_full_players == 5:
                    distribution = (3, 0, 1, 1)
                elif num_full_players == 6:
                    distribution = (3, 1, 1, 1)
                elif 7 <= num_full_players <= 15:
                    outsiders = int((num_full_players - 1) % 3)
                    minions = int(math.floor((num_full_players - 1) / 3) - 1)
                    distribution = (num_full_players - (outsiders + minions + 1), outsiders, minions, 1)

                msg = await message_utils.safe_send(
                    global_vars.channel,
                    f"There are {num_full_players} non-Traveler players. The default distribution is {distribution[0]} Townsfolk, {distribution[1]} Outsider{'s' if distribution[1] != 1 else ''}, {distribution[2]} Minion{'s' if distribution[2] != 1 else ''}, and {distribution[3]} Demon."
                )
                await msg.pin()

                # Create info channel seating order message if info channel exists
                info_channel_message = None
                if global_vars.info_channel:
                    try:
                        info_channel_message = await message_utils.safe_send(global_vars.info_channel, message_text)
                        if info_channel_message:
                            await info_channel_message.pin()
                    except Exception as e:
                        print(f"Error creating info channel seating order message: {e}")

                global_vars.game = Game(seating_order, seating_order_message, info_channel_message, script)

                backup("current_game.pckl")
                await update_presence(client)

                return

            # Ends game
            elif command == "endgame":

                if global_vars.game is NULL_GAME:
                    await message_utils.safe_send(message.author, "There's no game right now.")
                    return

                if not global_vars.gamemaster_role in global_vars.server.get_member(message.author.id).roles:
                    await message_utils.safe_send(message.author, "You don't have permission to end the game.")
                    return

                argument = argument.lower()

                if argument != "good" and argument != "evil" and argument != "tie":
                    await message_utils.safe_send(message.author,
                                                  "The winner must be 'good' or 'evil' or 'tie' exactly.")
                    return

                for memb in global_vars.game.storytellers:
                    await message_utils.safe_send(
                        memb.user,
                        f"{message.author.display_name} has ended the game! {'Good won!' if argument == 'good' else 'Evil won!' if argument == 'evil' else ''}  Please wait for the bot to finish.",
                    )

                await global_vars.game.end(argument.lower())
                if global_vars.game is not NULL_GAME:
                    backup("current_game.pckl")
                return

            # Starts day
            elif command == "startday":

                if global_vars.game is NULL_GAME:
                    await message_utils.safe_send(message.author, "There's no game right now.")
                    return

                if not global_vars.gamemaster_role in global_vars.server.get_member(message.author.id).roles:
                    await message_utils.safe_send(message.author, "You don't have permission to start the day.")
                    return

                if global_vars.game.isDay == True:
                    await message_utils.safe_send(message.author, "It's already day!")
                    return

                if argument == "":
                    await global_vars.game.start_day(origin=message.author)
                    if global_vars.game is not NULL_GAME:
                        backup("current_game.pckl")
                    return

                people = [
                    await select_player(message.author, person, global_vars.game.seatingOrder)
                    for person in argument.split(" ")
                ]
                if None in people:
                    return

                await global_vars.game.start_day(kills=people, origin=message.author)
                if global_vars.game is not NULL_GAME:
                    backup("current_game.pckl")
                return

            # Ends day
            elif command == "endday":

                if global_vars.game is NULL_GAME:
                    await message_utils.safe_send(message.author, "There's no game right now.")
                    return

                if not global_vars.gamemaster_role in global_vars.server.get_member(message.author.id).roles:
                    await message_utils.safe_send(message.author, "You don't have permission to end the day.")
                    return

                if global_vars.game.isDay == False:
                    await message_utils.safe_send(message.author, "It's already night!")
                    return

                await global_vars.game.days[-1].end()
                if global_vars.game is not NULL_GAME:
                    backup("current_game.pckl")
                return

            # Kills a player
            elif command == "kill":

                if global_vars.game is NULL_GAME:
                    await message_utils.safe_send(message.author, "There's no game right now.")
                    return

                if not global_vars.gamemaster_role in global_vars.server.get_member(message.author.id).roles:
                    await message_utils.safe_send(message.author, "You don't have permission to kill players.")
                    return

                person = await select_player(
                    message.author, argument, global_vars.game.seatingOrder
                )
                if person is None:
                    return

                if person.is_ghost:
                    await message_utils.safe_send(message.author, "{} is already dead.".format(person.display_name))
                    return

                await person.kill(force=True)
                if global_vars.game is not NULL_GAME:
                    backup("current_game.pckl")
                return

            # Executes a player
            elif command == "execute":

                if global_vars.game is NULL_GAME:
                    await message_utils.safe_send(message.author, "There's no game right now.")
                    return

                if not global_vars.gamemaster_role in global_vars.server.get_member(message.author.id).roles:
                    await message_utils.safe_send(message.author, "You don't have permission to execute players.")
                    return

                person = await select_player(
                    message.author, argument, global_vars.game.seatingOrder
                )
                if person is None:
                    return

                await person.execute(message.author)
                if global_vars.game is not NULL_GAME:
                    backup("current_game.pckl")
                return

            # Exiles a traveler
            elif command == "exile":

                if global_vars.game is NULL_GAME:
                    await message_utils.safe_send(message.author, "There's no game right now.")
                    return

                if not global_vars.gamemaster_role in global_vars.server.get_member(message.author.id).roles:
                    await message_utils.safe_send(message.author, "You don't have permission to exile travelers.")
                    return

                person = await select_player(
                    message.author, argument, global_vars.game.seatingOrder
                )
                if person is None:
                    return

                if not isinstance(person.character, Traveler):
                    await message_utils.safe_send(message.author, "{} is not a traveler.".format(person.display_name))

                await person.character.exile(person, message.author)
                if global_vars.game is not NULL_GAME:
                    backup("current_game.pckl")
                return

            # Revives a player
            elif command == "revive":

                if global_vars.game is NULL_GAME:
                    await message_utils.safe_send(message.author, "There's no game right now.")
                    return

                if not global_vars.gamemaster_role in global_vars.server.get_member(message.author.id).roles:
                    await message_utils.safe_send(message.author, "You don't have permission to revive players.")
                    return

                person = await select_player(
                    message.author, argument, global_vars.game.seatingOrder
                )
                if person is None:
                    return

                if not person.is_ghost:
                    await message_utils.safe_send(message.author, "{} is not dead.".format(person.display_name))
                    return

                await person.revive()
                if global_vars.game is not NULL_GAME:
                    backup("current_game.pckl")
                return

            # Changes role
            elif command == "changerole":

                if global_vars.game is NULL_GAME:
                    await message_utils.safe_send(message.author, "There's no game right now.")
                    return

                if not global_vars.gamemaster_role in global_vars.server.get_member(message.author.id).roles:
                    await message_utils.safe_send(message.author, "You don't have permission to change roles.")
                    return

                person = await select_player(
                    message.author, argument, global_vars.game.seatingOrder
                )
                if person is None:
                    return

                msg = await message_utils.safe_send(message.author, "What is the new role?")
                try:
                    role = await client.wait_for(
                        "message",
                        check=(lambda x: x.author == message.author and x.channel == msg.channel),
                        timeout=200,
                    )
                except asyncio.TimeoutError:
                    await message_utils.safe_send(message.author, "Timed out.")
                    return

                role = role.content.lower()

                if role == "cancel":
                    await message_utils.safe_send(message.author, "Role change cancelled!")
                    return

                role = str_cleanup(role, [",", " ", "-", "'"])
                try:
                    role = str_to_class(role)
                except AttributeError:
                    await message_utils.safe_send(message.author, "Role not found: {}.".format(role))
                    return

                await person.change_character(role)
                await message_utils.safe_send(message.author, "Role change successful!")
                if global_vars.game is not NULL_GAME:
                    backup("current_game.pckl")
                return

            # Changes alignment
            elif command == "changealignment":

                if global_vars.game is NULL_GAME:
                    await message_utils.safe_send(message.author, "There's no game right now.")
                    return

                if not global_vars.gamemaster_role in global_vars.server.get_member(message.author.id).roles:
                    await message_utils.safe_send(message.author, "You don't have permission to change alignments.")
                    return

                person = await select_player(
                    message.author, argument, global_vars.game.seatingOrder
                )
                if person is None:
                    return

                msg = await message_utils.safe_send(message.author, "What is the new alignment?")
                try:
                    alignment = await client.wait_for(
                        "message",
                        check=(lambda x: x.author == message.author and x.channel == msg.channel),
                        timeout=200,
                    )
                except asyncio.TimeoutError:
                    await message_utils.safe_send(message.author, "Timed out.")
                    return

                alignment = alignment.content.lower()

                if alignment == "cancel":
                    await message_utils.safe_send(message.author, "Alignment change cancelled!")
                    return

                if alignment != "good" and alignment != "evil":
                    await message_utils.safe_send(message.author, "The alignment must be 'good' or 'evil' exactly.")
                    return

                await person.change_alignment(alignment)
                await message_utils.safe_send(message.author, "Alignment change successful!")
                if global_vars.game is not NULL_GAME:
                    backup("current_game.pckl")
                return

            # Adds an ability to an AbilityModifier character
            elif command == "changeability":
                if global_vars.game is NULL_GAME:
                    await message_utils.safe_send(message.author, "There's no game right now.")
                    return

                if not global_vars.gamemaster_role in global_vars.server.get_member(message.author.id).roles:
                    await message_utils.safe_send(message.author, "You don't have permission to give abilities.")
                    return

                person = await select_player(
                    message.author, argument, global_vars.game.seatingOrder
                )
                if person is None:
                    return

                if not isinstance(person.character, AbilityModifier):
                    await message_utils.safe_send(message.author,
                                                  "The {} cannot gain abilities.".format(person.character.role_name))
                    return

                msg = await message_utils.safe_send(message.author, "What is the new ability role?")
                try:
                    role = await client.wait_for(
                        "message",
                        check=(lambda x: x.author == message.author and x.channel == msg.channel),
                        timeout=200,
                    )
                except asyncio.TimeoutError:
                    await message_utils.safe_send(message.author, "Timed out.")
                    return

                role = role.content.lower()

                if role == "cancel":
                    await message_utils.safe_send(message.author, "New ability cancelled!")
                    return

                role = str_cleanup(role, [",", " ", "-", "'"])
                try:
                    role = str_to_class(role)
                except AttributeError:
                    await message_utils.safe_send(message.author, "Role not found: {}.".format(role))
                    return

                person.character.add_ability(role)
                await message_utils.safe_send(message.author, "New ability added.")
                return

            # removes an ability from an AbilityModifier ability (useful if a nested ability is gained)
            elif command == "removeability":
                if global_vars.game is NULL_GAME:
                    await message_utils.safe_send(message.author, "There's no game right now.")
                    return

                if not global_vars.gamemaster_role in global_vars.server.get_member(message.author.id).roles:
                    await message_utils.safe_send(message.author, "You don't have permission to remove abilities.")
                    return

                person = await select_player(
                    message.author, argument, global_vars.game.seatingOrder
                )
                if person is None:
                    return

                if not isinstance(person.character, AbilityModifier):
                    await message_utils.safe_send(message.author, "The {} cannot gain abilities to clear.".format(
                        person.character.role_name))
                    return

                removed_ability = person.character.clear_ability()
                if (removed_ability):
                    await message_utils.safe_send(message.author,
                                                  "Ability removed: {}".format(removed_ability.role_name))
                else:
                    await message_utils.safe_send(message.author, "No ability to remove")
                return

            # Marks as inactive
            elif command == "makeinactive":

                if global_vars.game is NULL_GAME:
                    await message_utils.safe_send(message.author, "There's no game right now.")
                    return

                if not global_vars.gamemaster_role in global_vars.server.get_member(message.author.id).roles:
                    await message_utils.safe_send(message.author, "You don't have permission to make players inactive.")
                    return

                person = await select_player(
                    message.author, argument, global_vars.game.seatingOrder
                )
                if person is None:
                    return

                await person.make_inactive()
                if global_vars.game is not NULL_GAME:
                    backup("current_game.pckl")
                return

            # Marks as inactive
            elif command == "undoinactive":

                if global_vars.game is NULL_GAME:
                    await message_utils.safe_send(message.author, "There's no game right now.")
                    return

                if not global_vars.gamemaster_role in global_vars.server.get_member(message.author.id).roles:
                    await message_utils.safe_send(message.author, "You don't have permission to make players active.")
                    return

                person = await select_player(
                    message.author, argument, global_vars.game.seatingOrder
                )
                if person is None:
                    return

                await person.undo_inactive()
                if global_vars.game is not NULL_GAME:
                    backup("current_game.pckl")
                return

            # Marks as checked in
            elif command == "checkin":

                if global_vars.game is NULL_GAME:
                    await message_utils.safe_send(message.author, "There's no game right now.")
                    return

                if global_vars.gamemaster_role not in global_vars.server.get_member(message.author.id).roles:
                    await message_utils.safe_send(message.author,
                                                  "You don't have permission to mark a player cheacked in.")
                    return

                people = [
                    await select_player(message.author, person, global_vars.game.seatingOrder)
                    for person in argument.split(" ")
                ]
                if None in people:
                    return
                for person in people:
                    person.has_checked_in = True

                await message_utils.safe_send(message.author, "Successfully marked as checked in: {}".format(
                    ", ".join([person.display_name for person in people])))
                if global_vars.game is not NULL_GAME:
                    backup("current_game.pckl")

                await check_and_print_if_one_or_zero_to_check_in()
                return

            # Marks as not checked in
            elif command == "undocheckin":

                if global_vars.game is NULL_GAME:
                    await message_utils.safe_send(message.author, "There's no game right now.")
                    return

                if global_vars.gamemaster_role not in global_vars.server.get_member(message.author.id).roles:
                    await message_utils.safe_send(message.author, "You don't have permission to make players active.")
                    return

                people = [
                    await select_player(message.author, person, global_vars.game.seatingOrder)
                    for person in argument.split(" ")
                ]
                if None in people:
                    return

                for person in people:
                    person.has_checked_in = False

                await message_utils.safe_send(message.author, "Successfully marked as not checked in: {}".format(
                    ", ".join([person.display_name for person in people])))

                if global_vars.game is not NULL_GAME:
                    backup("current_game.pckl")

                await check_and_print_if_one_or_zero_to_check_in()
                return

            # Adds traveler
            elif command == "addtraveler" or command == "addtraveller":

                if global_vars.game is NULL_GAME:
                    await message_utils.safe_send(message.author, "There's no game right now.")
                    return

                if global_vars.gamemaster_role not in global_vars.server.get_member(message.author.id).roles:
                    await message_utils.safe_send(message.author, "You don't have permission to add travelers.")
                    return

                person = await select_player(message.author, argument, global_vars.server.members)
                if person is None:
                    return

                if await get_player(person) is not None:
                    await message_utils.safe_send(message.author, "{} is already in the game.".format(
                        person.display_name if person.display_name else person.name))
                    return

                st_channel = global_vars.server.get_channel(GameSettings.load().get_st_channel(person.id))
                if not st_channel:
                    await warn_missing_player_channels(message.author, [person])
                    return

                msg = await message_utils.safe_send(message.author, "What role?")
                try:
                    text = await client.wait_for(
                        "message",
                        check=(lambda x: x.author == message.author and x.channel == msg.channel),
                        timeout=200,
                    )
                except asyncio.TimeoutError:
                    await message_utils.safe_send(message.author, "Timed out.")
                    return

                if text.content == "cancel":
                    await message_utils.safe_send(message.author, "Traveler cancelled!")
                    return

                text = text.content

                role = str_cleanup(text, [",", " ", "-", "'"])

                try:
                    role = str_to_class(role)
                except AttributeError:
                    await message_utils.safe_send(message.author, "Role not found: {}.".format(text))
                    return

                if not issubclass(role, Traveler):
                    await message_utils.safe_send(message.author, "{} is not a traveler role.".format(text))
                    return

                # Determine position in order
                msg = await message_utils.safe_send(message.author,
                                                    "Where in the order are they? (send the player before them or a one-indexed integer)")
                try:
                    pos = await client.wait_for(
                        "message",
                        check=(lambda x: x.author == message.author and x.channel == msg.channel),
                        timeout=200,
                    )

                except asyncio.TimeoutError:
                    await message_utils.safe_send(message.author, "Timed out.")
                    return

                if pos.content == "cancel":
                    await message_utils.safe_send(message.author, "Traveler cancelled!")
                    return

                pos = pos.content

                try:
                    pos = int(pos) - 1
                except ValueError:
                    player = await select_player(message.author, pos, global_vars.game.seatingOrder)
                    if player is None:
                        return
                    pos = player.position + 1

                # Determine alignment
                msg = await message_utils.safe_send(message.author, "What alignment are they?")
                try:
                    alignment = await client.wait_for(
                        "message",
                        check=(lambda x: x.author == message.author and x.channel == msg.channel),
                        timeout=200,
                    )

                except asyncio.TimeoutError:
                    await message_utils.safe_send(message.author, "Timed out.")
                    return

                if alignment.content == "cancel":
                    await message_utils.safe_send(message.author, "Traveler cancelled!")
                    return

                if (
                    alignment.content.lower() != "good"
                    and alignment.content.lower() != "evil"
                ):
                    await message_utils.safe_send(message.author, "The alignment must be 'good' or 'evil' exactly.")
                    return

                await global_vars.game.add_traveler(
                    Player(role, alignment.content.lower(), person, st_channel, position=pos)
                )
                if global_vars.game is not NULL_GAME:
                    backup("current_game.pckl")
                return

            # Removes traveler
            elif command == "removetraveler" or command == "removetraveller":

                if global_vars.game is NULL_GAME:
                    await message_utils.safe_send(message.author, "There's no game right now.")
                    return

                if not global_vars.gamemaster_role in global_vars.server.get_member(message.author.id).roles:
                    await message_utils.safe_send(message.author, "You don't have permission to remove travelers.")
                    return

                person = await select_player(
                    message.author, argument, global_vars.game.seatingOrder
                )
                if person is None:
                    return

                await global_vars.game.remove_traveler(person)
                if global_vars.game is not NULL_GAME:
                    backup("current_game.pckl")
                return

            # Resets the seating chart
            elif command == "resetseats":
                if global_vars.game is NULL_GAME:
                    await message_utils.safe_send(message.author, "There's no game right now.")

                if not global_vars.gamemaster_role in global_vars.server.get_member(message.author.id).roles:
                    await message_utils.safe_send(message.author,
                                                  "You don't have permission to change the seating chart.")
                    return

                await global_vars.game.reseat(global_vars.game.seatingOrder)
                return

            # Changes seating chart
            elif command == "reseat":

                if global_vars.game is NULL_GAME:
                    await message_utils.safe_send(message.author, "There's no game right now.")

                if not global_vars.gamemaster_role in global_vars.server.get_member(message.author.id).roles:
                    await message_utils.safe_send(message.author,
                                                  "You don't have permission to change the seating chart.")
                    return

                msg = await message_utils.safe_send(message.author,
                                                    "What is the seating order? (separate users with line breaks)")
                try:
                    order_message = await client.wait_for(
                        "message",
                        check=(lambda x: x.author == message.author and x.channel == msg.channel),
                        timeout=200,
                    )

                except asyncio.TimeoutError:
                    await message_utils.safe_send(message.author, "Timed out.")
                    return

                if order_message.content == "cancel":
                    await message_utils.safe_send(message.author, "Reseating cancelled!")
                    return

                if order_message.content == "none":
                    await global_vars.game.reseat(global_vars.game.seatingOrder)

                order = [
                    await select_player(message.author, person, global_vars.game.seatingOrder)
                    for person in order_message.content.split("\n")
                ]
                if None in order:
                    return

                await global_vars.game.reseat(order)
                if global_vars.game is not NULL_GAME:
                    backup("current_game.pckl")
                return

            # Poisons
            elif command == "poison":
                if global_vars.game is NULL_GAME:
                    await message_utils.safe_send(message.author, "There's no game right now.")
                    return

                if not global_vars.gamemaster_role in global_vars.server.get_member(message.author.id).roles:
                    await message_utils.safe_send(message.author, "You don't have permission to poison players.")
                    return

                person = await select_player(
                    message.author, argument, global_vars.game.seatingOrder
                )
                if person is None:
                    return

                person.character.poison()

                await message_utils.safe_send(message.author, "Successfully poisoned {}!".format(person.display_name))
                return

            # Unpoisons
            elif command == "unpoison":
                if global_vars.game is NULL_GAME:
                    await message_utils.safe_send(message.author, "There's no game right now.")
                    return

                if not global_vars.gamemaster_role in global_vars.server.get_member(message.author.id).roles:
                    await message_utils.safe_send(message.author, "You don't have permission to revive players.")
                    return

                person = await select_player(
                    message.author, argument, global_vars.game.seatingOrder
                )
                if person is None:
                    return

                person.character.unpoison()
                await message_utils.safe_send(message.author, "Successfully unpoisoned {}!".format(person.display_name))
                return

            # Cancels a nomination
            elif command == "cancelnomination":
                if global_vars.game is NULL_GAME:
                    await message_utils.safe_send(message.author, "There's no game right now.")
                    return

                if not global_vars.gamemaster_role in global_vars.server.get_member(message.author.id).roles:
                    await message_utils.safe_send(message.author, "You don't have permission to cancel nominations.")
                    return

                if global_vars.game.isDay == False:
                    await message_utils.safe_send(message.author, "It's not day right now.")
                    return

                if global_vars.game.days[-1].votes == [] or global_vars.game.days[-1].votes[-1].done == True:
                    await message_utils.safe_send(message.author, "There's no vote right now.")
                    return

                # Reset hand status for all players
                for player_in_game in global_vars.game.seatingOrder:
                    player_in_game.hand_raised = False
                    player_in_game.hand_locked_for_vote = False

                await global_vars.game.update_seating_order_message()

                current_nomination = global_vars.game.days[-1].votes[-1]
                nominator = current_nomination.nominator

                if nominator:
                    # check for storyteller
                    nominator.can_nominate = True

                await current_nomination.delete()
                await global_vars.game.days[-1].open_pms()
                await global_vars.game.days[-1].open_noms()
                await message_utils.safe_send(global_vars.channel, "Nomination canceled!")
                if global_vars.game is not NULL_GAME:
                    backup("current_game.pckl")
                return

            # Sets a deadline
            elif command == "setdeadline":
                if global_vars.game is NULL_GAME:
                    await message_utils.safe_send(message.author, "There's no game right now.")
                    return

                if global_vars.gamemaster_role not in global_vars.server.get_member(message.author.id).roles:
                    await message_utils.safe_send(message.author, "You don't have permission to set deadlines.")
                    return

                if not global_vars.game.isDay:
                    await message_utils.safe_send(message.author, "It's not day right now.")
                    return

                deadline = parse_deadline(argument)

                if deadline is None:
                    await message_utils.safe_send(message.author,
                                                  "Unrecognized format. Please provide a deadline in the format 'HH:MM', '+[HHh][MMm]', or a Unix timestamp.")
                    return

                if len(global_vars.game.days[-1].deadlineMessages) > 0:
                    previous_deadline = global_vars.game.days[-1].deadlineMessages[-1]
                    try:
                        await (
                            await global_vars.channel.fetch_message(previous_deadline)
                        ).unpin()
                    except discord.errors.NotFound:
                        print("Missing message: ", str(previous_deadline))
                    except discord.errors.DiscordServerError:
                        print("Discord server error: ", str(previous_deadline))
                announcement = await message_utils.safe_send(
                    global_vars.channel,
                    "{}, nominations are open. The deadline is <t:{}:R> at <t:{}:t> unless someone nominates or everyone skips.".format(
                        global_vars.player_role.mention,
                        str(int(deadline.timestamp())),
                        str(int(deadline.timestamp()))
                    ),
                )
                await announcement.pin()
                global_vars.game.days[-1].deadlineMessages.append(announcement.id)
                await global_vars.game.days[-1].open_noms()

            # Gives a dead vote
            elif command == "givedeadvote":
                if global_vars.game is NULL_GAME:
                    await message_utils.safe_send(message.author, "There's no game right now.")
                    return

                if not global_vars.gamemaster_role in global_vars.server.get_member(message.author.id).roles:
                    await message_utils.safe_send(message.author, "You don't have permission to give dead votes.")
                    return

                person = await select_player(
                    message.author, argument, global_vars.game.seatingOrder
                )
                if person is None:
                    return

                await person.add_dead_vote()
                if global_vars.game is not NULL_GAME:
                    backup("current_game.pckl")
                return

            # Removes a dead vote
            elif command == "removedeadvote":
                if global_vars.game is NULL_GAME:
                    await message_utils.safe_send(message.author, "There's no game right now.")
                    return

                if not global_vars.gamemaster_role in global_vars.server.get_member(message.author.id).roles:
                    await message_utils.safe_send(message.author, "You don't have permission to remove dead votes.")
                    return

                person = await select_player(
                    message.author, argument, global_vars.game.seatingOrder
                )
                if person is None:
                    return

                await person.remove_dead_vote()
                if global_vars.game is not NULL_GAME:
                    backup("current_game.pckl")
                return

            # Sends a message tally
            elif command == "messagetally":
                if global_vars.game is NULL_GAME:
                    await message_utils.safe_send(message.author, "There's no game right now.")
                    return

                if global_vars.gamemaster_role not in global_vars.server.get_member(message.author.id).roles:
                    await message_utils.safe_send(message.author,
                                                  "You don't have permission to report the message tally.")
                    return

                if global_vars.game.days == []:
                    await message_utils.safe_send(message.author, "There have been no days.")
                    return

                try:
                    idn = int(argument)
                except ValueError:
                    await message_utils.safe_send(message.author, "Invalid message ID: {}".format(argument))
                    return

                try:
                    origin_msg = await global_vars.channel.fetch_message(idn)
                except discord.errors.NotFound:
                    await message_utils.safe_send(message.author, "Message not found by ID: {}".format(argument))
                    return

                message_tally = {
                    X: 0 for X in itertools.combinations(global_vars.game.seatingOrder, 2)
                }
                for person in global_vars.game.seatingOrder:
                    for msg in person.message_history:
                        if msg["from_player"] == person:
                            if msg["time"] >= origin_msg.created_at:
                                if (person, msg["to_player"]) in message_tally:
                                    message_tally[(person, msg["to_player"])] += 1
                                elif (msg["to_player"], person) in message_tally:
                                    message_tally[(msg["to_player"], person)] += 1
                                else:
                                    message_tally[(person, msg["to_player"])] = 1
                sorted_tally = sorted(message_tally.items(), key=lambda x: -x[1])
                message_text = "Message Tally:"
                for pair in sorted_tally:
                    if pair[1] > 0:
                        message_text += "\n> {person1} - {person2}: {n}".format(
                            person1=pair[0][0].display_name, person2=pair[0][1].display_name, n=pair[1]
                        )
                    else:
                        message_text += "\n> All other pairs: 0"
                        break
                await message_utils.safe_send(global_vars.channel, message_text)
            elif command == "whispers":
                person = None
                if global_vars.gamemaster_role in global_vars.server.get_member(message.author.id).roles:
                    argument = argument.split(" ")
                    if len(argument) != 1:
                        await message_utils.safe_send(message.author, "Usage: @whispers <player>")
                        return
                    if len(argument) == 1:
                        person = await select_player(
                            message.author, argument[0], global_vars.game.seatingOrder + global_vars.game.storytellers
                        )
                else:
                    person = await get_player(message.author)
                if not person:
                    await message_utils.safe_send(message.author,
                                                  "You are not in the game. You have no message history.")
                    return

                # initialize counts with zero for all players
                day = 1
                counts = OrderedDict([(player, 0) for player in global_vars.game.seatingOrder])

                for msg in person.message_history:
                    if msg["day"] != day:
                        # share summary and reset counts
                        message_text = "Day {}\n".format(day)
                        for player, count in counts.items():
                            message_text += "{}: {}\n".format(player if player == "Storytellers" else player.display_name, count)
                        await message_utils.safe_send(message.author, message_text)
                        counts = OrderedDict([(player, 0) for player in global_vars.game.seatingOrder])
                        day = msg["day"]
                    if msg["from_player"] == person:
                        if (msg["to_player"] in counts):
                            counts[msg["to_player"]] += 1
                        else:
                            if "Storytellers" in counts:
                                counts["Storytellers"] += 1
                            else:
                                counts["Storytellers"] = 1
                    else:
                        counts[msg["from_player"]] += 1

                message_text = "Day {}\n".format(day)
                for player, count in counts.items():
                    message_text += "{}: {}\n".format(player if player == "Storytellers" else player.display_name, count)
                await message_utils.safe_send(message.author, message_text)
                return
            elif command == "enabletally":
                if global_vars.game is NULL_GAME:
                    await message_utils.safe_send(message.author, "There's no game right now.")
                    return

                if not global_vars.gamemaster_role in global_vars.server.get_member(message.author.id).roles:
                    await message_utils.safe_send(message.author, "You don't have permission to enable tally.")
                    return
                global_vars.game.show_tally = True
                for memb in global_vars.game.storytellers:
                    await message_utils.safe_send(memb.user, "The message tally has been enabled by {}.".format(
                        message.author.display_name))
            elif command == "disabletally":
                if global_vars.game is NULL_GAME:
                    await message_utils.safe_send(message.author, "There's no game right now.")
                    return

                if not global_vars.gamemaster_role in global_vars.server.get_member(message.author.id).roles:
                    await message_utils.safe_send(message.author, "You don't have permission to disable tally.")
                    return
                global_vars.game.show_tally = False
                for memb in global_vars.game.storytellers:
                    await message_utils.safe_send(memb.user, "The message tally has been disabled by {}.".format(
                        message.author.display_name))
            # Views relevant information about a player
            elif command == "info":
                if global_vars.game is NULL_GAME:
                    await message_utils.safe_send(message.author, "There's no game right now.")
                    return

                if not global_vars.gamemaster_role in global_vars.server.get_member(message.author.id).roles:
                    await message_utils.safe_send(message.author,
                                                  "You don't have permission to view player information.")
                    return

                person = await select_player(
                    message.author, argument, global_vars.game.seatingOrder
                )
                if person is None:
                    return

                base_info = inspect.cleandoc(f"""
                    Player: {person.display_name}
                    Character: {person.character.role_name}
                    Alignment: {person.alignment}
                    Alive: {not person.is_ghost}
                    Dead Votes: {person.dead_votes}
                    Poisoned: {person.character.is_poisoned}
                    Last Active <t:{int(person.last_active)}:R> at <t:{int(person.last_active)}:t>
                    Has Checked In {person.has_checked_in}
                    ST Channel: {f"https://discord.com/channels/{global_vars.server.id}/{person.st_channel.id}" if person.st_channel else "None"}
                    """)

                # Add Hand Status
                hand_status_info = f"Hand Status: {'Raised' if person.hand_raised else 'Lowered'}"

                # Add Preset Vote Status
                preset_vote_info = "Preset Vote: N/A (No active vote)"
                active_vote = None
                if global_vars.game.isDay and global_vars.game.days[-1].votes and not global_vars.game.days[-1].votes[-1].done:
                    active_vote = global_vars.game.days[-1].votes[-1]

                if active_vote:
                    preset_value = active_vote.presetVotes.get(person.user.id)
                    if preset_value is None:
                        preset_vote_info = "Preset Vote: None"
                    elif preset_value == 0:
                        preset_vote_info = "Preset Vote: No"
                    elif preset_value == 1:
                        preset_vote_info = "Preset Vote: Yes"
                    elif preset_value == 2: # Assuming 2 is for Banshee scream, adjust if needed
                        preset_vote_info = "Preset Vote: Yes (Banshee Scream)"
                    # Add more conditions if other preset_values are possible

                full_info = "\n".join([base_info, hand_status_info, preset_vote_info, person.character.extra_info()])
                await message_utils.safe_send(message.author, full_info)
                return
            # Views relevant information about a player
            elif command == "votehistory":
                if global_vars.game is NULL_GAME:
                    await message_utils.safe_send(message.author, "There's no game right now.")
                    return

                if global_vars.gamemaster_role not in global_vars.server.get_member(message.author.id).roles:
                    await message_utils.safe_send(message.author,
                                                  "You don't have permission to view player information.")
                    return

                for index, day in enumerate(global_vars.game.days):
                    votes_for_day = f"Day {index + 1}\n"
                    for vote in day.votes:  # type: Vote
                        nominator_name = vote.nominator.display_name if vote.nominator else "the storytellers"
                        nominee_name = vote.nominee.display_name if vote.nominee else "the storytellers"
                        voters = ", ".join([voter.display_name for voter in vote.voted])
                        votes_for_day += f"{nominator_name} -> {nominee_name} ({vote.votes}): {voters}\n"
                    await message_utils.safe_send(message.author, f"```\n{votes_for_day}\n```")
                return
            elif command == "setatheist":
                if global_vars.game is NULL_GAME:
                    await message_utils.safe_send(message.author, "There's no game right now.")
                    return

                if not global_vars.gamemaster_role in global_vars.server.get_member(message.author.id).roles:
                    await message_utils.safe_send(message.author, "You don't have permission to configure the game.")
                    return

                # argument is true or false
                global_vars.game.script.is_atheist = argument.lower() == "true" or argument.lower() == "t"
                #  message storytellers that atheist game is set to false
                for memb in global_vars.gamemaster_role.members:
                    await message_utils.safe_send(memb, "Atheist game is set to {} by {}".format(
                        global_vars.game.script.is_atheist,
                                                                                   message.author.display_name))
                pass
            elif command == "automatekills":
                if global_vars.game is NULL_GAME:
                    await message_utils.safe_send(message.author, "There's no game right now.")
                    return
                if not global_vars.gamemaster_role in global_vars.server.get_member(message.author.id).roles:
                    await message_utils.safe_send(message.author, "You don't have permission to configure the game.")
                    return
                global_vars.game.has_automated_life_and_death = argument.lower() == "true" or argument.lower() == "t"
                for memb in global_vars.gamemaster_role.members:
                    await message_utils.safe_send(memb,
                                                  f"Automated life and death is set to {global_vars.game.has_automated_life_and_death} by {message.author.display_name}")

                pass
            # Views the grimoire
            elif command == "grimoire":
                if global_vars.game is NULL_GAME:
                    await message_utils.safe_send(message.author, "There's no game right now.")
                    return

                if not global_vars.gamemaster_role in global_vars.server.get_member(message.author.id).roles:
                    await message_utils.safe_send(message.author,
                                                  "You don't have permission to view player information.")
                    return

                message_text = "**Grimoire:**"
                for player in global_vars.game.seatingOrder:
                    message_text += "\n{}: {}".format(
                        player.display_name, player.character.role_name
                    )
                    if player.character.is_poisoned and player.is_ghost:
                        message_text += " (Poisoned, Dead)"
                    elif player.character.is_poisoned and not player.is_ghost:
                        message_text += " (Poisoned)"
                    elif not player.character.is_poisoned and player.is_ghost:
                        message_text += " (Dead)"

                await message_utils.safe_send(message.author, message_text)
                return

            # Clears history
            elif command == "clear":
                await message_utils.safe_send(message.author, "{}Clearing\n{}".format("\u200b\n" * 25, "\u200b\n" * 25))
                return

            # Checks active players
            elif command == "notactive":

                if not global_vars.gamemaster_role in global_vars.server.get_member(message.author.id).roles:
                    await message_utils.safe_send(message.author, "You don't have permission to view that information.")
                    return

                if global_vars.game is NULL_GAME:
                    await message_utils.safe_send(message.author, "There's no game right now.")
                    return

                if global_vars.game.isDay == False:
                    await message_utils.safe_send(message.author, "It's not day right now.")
                    return

                notActive = [
                    player
                    for player in global_vars.game.seatingOrder
                    if player.is_active == False and player.alignment != STORYTELLER_ALIGNMENT
                ]

                if notActive == []:
                    await message_utils.safe_send(message.author, "Everyone has spoken!")
                    return

                message_text = "These players have not spoken:"
                for player in notActive:
                    message_text += "\n{}".format(player.display_name)

                await message_utils.safe_send(message.author, message_text)
                return

            # Checks who can nominate
            elif command == "tocheckin":

                if global_vars.game is NULL_GAME:
                    await message_utils.safe_send(message.author, "There's no game right now.")
                    return

                if not global_vars.gamemaster_role in global_vars.server.get_member(message.author.id).roles:
                    await message_utils.safe_send(message.author, "You don't have permission to view that information.")
                    return

                if global_vars.game.isDay:
                    await message_utils.safe_send(message.author, "It's day right now.")
                    return

                to_check_in = [
                    player
                    for player in global_vars.game.seatingOrder
                    if player.has_checked_in == False
                ]
                if not to_check_in:
                    await message_utils.safe_send(message.author, "Everyone has checked in!")
                    return

                message_text = "These players have not checked in:"
                for player in to_check_in:
                    message_text += "\n{}".format(player.display_name)

                await message_utils.safe_send(message.author, message_text)
                return

            # Checks who can nominate
            elif command == "cannominate":

                if global_vars.game is NULL_GAME:
                    await message_utils.safe_send(message.author, "There's no game right now.")
                    return

                if global_vars.game.isDay == False:
                    await message_utils.safe_send(message.author, "It's not day right now.")
                    return

                can_nominate = [
                    player
                    for player in global_vars.game.seatingOrder
                    if player.can_nominate == True
                       and player.has_skipped == False
                       and player.alignment != STORYTELLER_ALIGNMENT
                       and player.is_ghost == False
                ]
                if can_nominate == []:
                    await message_utils.safe_send(message.author, "Everyone has nominated or skipped!")
                    return

                message_text = "These players have not nominated or skipped:"
                for player in can_nominate:
                    message_text += "\n{}".format(player.display_name)

                await message_utils.safe_send(message.author, message_text)
                return

            # Checks who can be nominated
            elif command == "canbenominated":

                if global_vars.game is NULL_GAME:
                    await message_utils.safe_send(message.author, "There's no game right now.")
                    return

                if global_vars.game.isDay == False:
                    await message_utils.safe_send(message.author, "It's not day right now.")
                    return

                can_be_nominated = [
                    player
                    for player in global_vars.game.seatingOrder
                    if player.can_be_nominated == True
                ]
                if can_be_nominated == []:
                    await message_utils.safe_send(message.author, "Everyone has been nominated!")
                    return

                message_text = "These players have not been nominated:"
                for player in can_be_nominated:
                    message_text += "\n{}".format(player.display_name)

                await message_utils.safe_send(message.author, message_text)
                return

            # Checks when a given player was last active
            elif command == "lastactive":
                if global_vars.game is NULL_GAME:
                    await message_utils.safe_send(message.author, "There's no game right now.")
                    return

                author_roles = global_vars.server.get_member(message.author.id).roles
                if global_vars.gamemaster_role not in author_roles and global_vars.observer_role not in author_roles:
                    await message_utils.safe_send(message.author,
                                                  "You don't have permission to view player information.")
                    return

                last_active = sorted(global_vars.game.seatingOrder, key=lambda p: p.last_active)
                message_text = "Last active time for these players:"
                for player in last_active:
                    last_active_str = str(int(player.last_active))
                    message_text += "\n{}:<t:{}:R> at <t:{}:t>".format(
                        player.display_name, last_active_str, last_active_str)

                await message_utils.safe_send(message.author, message_text)
                return

            # Nominates
            elif command == "nominate":

                if global_vars.game is NULL_GAME:
                    await message_utils.safe_send(message.author, "There's no game right now.")
                    return

                if global_vars.game.isDay == False:
                    await message_utils.safe_send(message.author, "It's not day right now.")
                    return

                if global_vars.game.days[-1].isNoms == False:
                    await message_utils.safe_send(message.author, "Nominations aren't open right now.")
                    return

                nominator_player = await get_player(message.author)
                story_teller_is_nominated = await is_storyteller(argument)
                person = await select_player(
                    message.author, argument, global_vars.game.seatingOrder
                ) if not story_teller_is_nominated else None

                traveler_called = person is not None and isinstance(person.character, Traveler)

                banshee_ability_of_player = the_ability(nominator_player.character, Banshee) if nominator_player else None
                banshee_override = banshee_ability_of_player is not None and banshee_ability_of_player.is_screaming

                if not nominator_player:
                    if not global_vars.gamemaster_role in global_vars.server.get_member(message.author.id).roles:
                        await message_utils.safe_send(message.author, "You aren't in the game, and so cannot nominate.")
                        return
                    else:
                        if len([
                            player for player in global_vars.game.seatingOrder
                            if player.character.role_name == "Riot"
                            if not player.character.is_poisoned
                            if not player.is_ghost
                        ]) > 0:
                            # todo: ask if the nominee dies
                            st_user = message.author
                            msg = await message_utils.safe_send(st_user, "Do they die? yes or no")
                            try:
                                choice = await client.wait_for(
                                    "message",
                                    check=(lambda x: x.author == st_user and x.channel == msg.channel),
                                    timeout=200,
                                )
                            except asyncio.TimeoutError:
                                await message_utils.safe_send(st_user, "Message timed out!")
                                return
                            # Cancel
                            if choice.content.lower() == "cancel":
                                await message_utils.safe_send(st_user, "Action cancelled!")
                                return
                            player_dies = False
                            # Yes
                            if choice.content.lower() == "yes" or choice.content.lower() == "y":
                                player_dies = True
                            # No
                            elif choice.content.lower() == "no" or choice.content.lower() == "n":
                                player_dies = False
                            else:
                                await message_utils.safe_send(
                                    st_user, "Your answer must be 'yes,' 'y,' 'no,' or 'n' exactly."
                                )
                                return
                            global_vars.game.days[-1].st_riot_kill_override = player_dies
                else:
                    if global_vars.game.days[-1].riot_active:
                        if not nominator_player.riot_nominee:
                            await message_utils.safe_send(message.author, "Riot is active, you may not nominate.")
                            return
                    if nominator_player.is_ghost and not traveler_called and not nominator_player.riot_nominee and not banshee_override:
                        await message_utils.safe_send(
                            message.author, "You are dead, and so cannot nominate."
                        )
                        return
                    if banshee_override and banshee_ability_of_player.remaining_nominations < 1:
                        await message_utils.safe_send(message.author, "You have already nominated twice.")
                        return
                    if not nominator_player.can_nominate and not traveler_called and not banshee_override:
                        await message_utils.safe_send(message.author, "You have already nominated.")
                        return

                if global_vars.game.script.is_atheist:
                    if story_teller_is_nominated:
                        if None in [x.nominee for x in global_vars.game.days[-1].votes]:
                            await message_utils.safe_send(message.author,
                                                          "The storytellers have already been nominated today.")
                            await message.unpin()
                            return
                        await global_vars.game.days[-1].nomination(None, nominator_player)
                        if global_vars.game is not NULL_GAME:
                            backup("current_game.pckl")
                        await message.unpin()
                        return

                if person is None:
                    return

                if global_vars.gamemaster_role in global_vars.server.get_member(message.author.id).roles:
                    await global_vars.game.days[-1].nomination(person, None)
                    if global_vars.game is not NULL_GAME:
                        backup("current_game.pckl")
                    return

                #  make sure that the nominee has not been nominated yet
                if not person.can_be_nominated:
                    await message_utils.safe_send(message.author,
                                                  "{} has already been nominated".format(person.display_name))
                    return

                remove_banshee_nomination(banshee_ability_of_player)

                await global_vars.game.days[-1].nomination(person, nominator_player)
                if global_vars.game is not NULL_GAME:
                    backup("current_game.pckl")
                return

            # Votes
            elif command == "vote":

                if global_vars.game is NULL_GAME:
                    await message_utils.safe_send(message.author, "There's no game right now.")
                    return

                if global_vars.game.isDay == False:
                    await message_utils.safe_send(message.author, "It's not day right now.")
                    return

                if global_vars.game.days[-1].votes == [] or global_vars.game.days[-1].votes[-1].done == True:
                    await message_utils.safe_send(message.author, "There's no vote right now.")
                    return

                if (
                    argument != "yes"
                    and argument != "y"
                    and argument != "no"
                    and argument != "n"
                ):
                    await message_utils.safe_send(message.author,
                                                  "{} is not a valid vote. Use 'yes', 'y', 'no', or 'n'.".format(
                                                      argument))
                    return

                voudon_in_play = in_play_voudon()

                vote = global_vars.game.days[-1].votes[-1]

                if global_vars.gamemaster_role in global_vars.server.get_member(message.author.id).roles:
                    msg = await message_utils.safe_send(message.author, "Whose vote is this?")
                    try:
                        reply = await client.wait_for(
                            "message",
                            check=(lambda x: x.author == message.author and x.channel == msg.channel),
                            timeout=200,
                        )

                    except asyncio.TimeoutError:
                        await message_utils.safe_send(message.author, "Timed out.")
                        return

                    if reply.content.lower() == "cancel":
                        await message_utils.safe_send(message.author, "Vote cancelled!")
                        return

                    reply = reply.content.lower()

                    person = await select_player(
                        message.author, reply, global_vars.game.seatingOrder
                    )
                    if person is None:
                        return

                    if vote.order[vote.position].user != person.user:
                        await message_utils.safe_send(message.author,
                                                      "It's not their vote right now. Do you mean @presetvote?")
                        return

                    vt = int(argument == "yes" or argument == "y")

                    if voudon_in_play and voudon_in_play != person and not person.is_ghost and vt > 0:
                        await message_utils.safe_send(message.author,
                                                      "Voudon is in play. Only the Voudon and dead may vote.")
                        return

                    await vote.vote(vt, operator=message.author)
                    if global_vars.game is not NULL_GAME:
                        backup("current_game.pckl")
                    return

                voting_player = (await get_player(message.author))
                if vote.order[vote.position].user != voting_player.user:
                    await message_utils.safe_send(message.author,
                                                  "It's not your vote right now. Do you mean @presetvote?")
                    return

                vt = int(argument == "yes" or argument == "y")

                if voudon_in_play and voting_player != voudon_in_play and not voting_player.is_ghost and vt > 0:
                    await message_utils.safe_send(message.author,
                                                  "Voudon is in play. Only the Voudon and dead may vote.")
                    return

                await vote.vote(vt)
                if global_vars.game is not NULL_GAME:
                    backup("current_game.pckl")
                return

            # Presets a vote
            elif command == "presetvote" or command == "prevote":

                if global_vars.game is NULL_GAME:
                    await message_utils.safe_send(message.author, "There's no game right now.")
                    return

                if global_vars.game.isDay == False:
                    await message_utils.safe_send(message.author, "It's not day right now.")
                    return

                if global_vars.game.days[-1].votes == [] or global_vars.game.days[-1].votes[-1].done == True:
                    await message_utils.safe_send(message.author, "There's no vote right now.")
                    return

                # if player has active banshee ability then they can prevote 0, 1, or 2 as well
                if (
                    argument != "yes"
                    and argument != "y"
                    and argument != "no"
                    and argument != "n"
                    and argument not in ["0", "1", "2"]
                ):
                    await message_utils.safe_send(message.author,
                                                  "{} is not a valid vote. Use 'yes', 'y', 'no', or 'n'.".format(
                                                      argument))
                    return

                vote = global_vars.game.days[-1].votes[-1]
                voudon_in_play = in_play_voudon()

                if global_vars.gamemaster_role in global_vars.server.get_member(message.author.id).roles:
                    msg = await message_utils.safe_send(message.author, "Whose vote is this?")
                    try:
                        reply = await client.wait_for(
                            "message",
                            check=(lambda x: x.author == message.author and x.channel == msg.channel),
                            timeout=200,
                        )

                    except asyncio.TimeoutError:
                        await message_utils.safe_send(message.author, "Timed out.")
                        return

                    if reply.content.lower() == "cancel":
                        await message_utils.safe_send(message.author, "Preset vote cancelled!")
                        return

                    reply = reply.content.lower()

                    person = await select_player(
                        message.author, reply, global_vars.game.seatingOrder
                    )
                    if person is None:
                        return

                    player_banshee_ability = the_ability(person.character, Banshee)
                    banshee_override = player_banshee_ability and player_banshee_ability.is_screaming

                    if argument in ["0", "1", "2"]:
                        if not banshee_override:
                            await message_utils.safe_send(message.author,
                                                          "{} is not a valid vote for this player.".format(argument))
                            return
                        vt = int(argument)
                    else:
                        yes_entered = argument == "yes" or argument == "y"
                        vt = int(yes_entered) * (2 if banshee_override else 1)
                    if voudon_in_play and person != voudon_in_play and not person.is_ghost and vt > 0:
                        await message_utils.safe_send(message.author,
                                                      "Voudon is in play. Only the Voudon and dead may vote. Consider killing this player before prevoting yes.")
                        return

                    await vote.preset_vote(person, vt, operator=message.author)
                    if (banshee_override):
                        await message_utils.safe_send(message.author, "Successfully preset to {}!".format(vt))
                    else:
                        await message_utils.safe_send(message.author, "Successfully preset to {}!".format(argument))
                    if global_vars.game is not NULL_GAME:
                        backup("current_game.pckl")

                    # Prompt for hand status (Storyteller context)
                    try:
                        hand_status_prompt_st = await message_utils.safe_send(message.author,
                                                                              f"Hand up or down for {person.display_name}? (up/down/cancel)")
                        hand_status_choice_st = await client.wait_for(
                            "message",
                            check=(lambda x: x.author == message.author and x.channel == hand_status_prompt_st.channel),
                            timeout=200,
                        )
                        choice_content_st = hand_status_choice_st.content.lower()
                        if choice_content_st == "up":
                            person.hand_raised = True
                            await message_utils.safe_send(message.author, f"{person.display_name}'s hand is now up.")
                        elif choice_content_st == "down":
                            person.hand_raised = False
                            await message_utils.safe_send(message.author, f"{person.display_name}'s hand is now down.")
                        elif choice_content_st == "cancel":
                            await message_utils.safe_send(message.author, "Hand status change cancelled.")
                        else:
                            await message_utils.safe_send(message.author, "Invalid choice. Hand status not changed.")

                        if choice_content_st in ["up", "down"]:
                            await global_vars.game.update_seating_order_message()
                            if global_vars.game is not NULL_GAME:
                                backup("current_game.pckl")

                    except asyncio.TimeoutError:
                        await message_utils.safe_send(message.author, "Timed out. Hand status not changed.")
                    except Exception as e:
                        logger.error(f"Error during hand status prompt for ST in presetvote: {e}")
                    return

                the_player = await get_player(message.author)
                player_banshee_ability = the_ability(the_player.character, Banshee)
                banshee_override = player_banshee_ability and player_banshee_ability.is_screaming

                if argument in ["0", "1", "2"]:
                    if not banshee_override:
                        await message_utils.safe_send(message.author,
                                                      "is not a valid vote. Use 'yes', 'y', 'no', or 'n'.".format(
                                                          argument))
                        return
                    vt = int(argument)
                else:
                    vt = int(argument == "yes" or argument == "y")

                if voudon_in_play and the_player != voudon_in_play and not the_player.is_ghost and vt > 0:
                    await message_utils.safe_send(message.author,
                                                  "Voudon is in play. Only the Voudon and dead may vote. Wait to see if you die before voting yes.")
                    return

                await vote.preset_vote(the_player, vt)
                await message_utils.safe_send(message.author,
                                              "Successfully preset! For more nuanced presets, contact the storytellers.")
                if global_vars.game is not NULL_GAME:
                    backup("current_game.pckl")

                # Prompt for hand status
                try:
                    hand_status_prompt = await message_utils.safe_send(message.author,
                                                                       "Hand up or down? (up/down/cancel)")
                    hand_status_choice = await client.wait_for(
                        "message",
                        check=(lambda x: x.author == message.author and x.channel == hand_status_prompt.channel),
                        timeout=200,  # 200 seconds to respond
                    )
                    choice_content = hand_status_choice.content.lower()
                    if choice_content == "up":
                        the_player.hand_raised = True
                        await message_utils.safe_send(message.author, "Your hand is now up.")
                    elif choice_content == "down":
                        the_player.hand_raised = False
                        await message_utils.safe_send(message.author, "Your hand is now down.")
                    elif choice_content == "cancel":
                        await message_utils.safe_send(message.author, "Hand status change cancelled.")
                    else:
                        await message_utils.safe_send(message.author, "Invalid choice. Hand status not changed.")

                    if choice_content in ["up", "down"]:
                        await global_vars.game.update_seating_order_message()
                        if global_vars.game is not NULL_GAME:
                            backup("current_game.pckl")

                except asyncio.TimeoutError:
                    await message_utils.safe_send(message.author, "Timed out. Hand status not changed.")
                except Exception as e:
                    logger.error(f"Error during hand status prompt after presetvote: {e}")
                return

            # Cancels a preset vote
            elif command == "cancelpreset" or command == "cancelprevote":

                if global_vars.game is NULL_GAME:
                    await message_utils.safe_send(message.author, "There's no game right now.")
                    return

                if global_vars.game.isDay == False:
                    await message_utils.safe_send(message.author, "It's not day right now.")
                    return

                if global_vars.game.days[-1].votes == [] or global_vars.game.days[-1].votes[-1].done == True:
                    await message_utils.safe_send(message.author, "There's no vote right now.")
                    return

                vote = global_vars.game.days[-1].votes[-1]

                if global_vars.gamemaster_role in global_vars.server.get_member(message.author.id).roles:
                    msg = await message_utils.safe_send(message.author, "Whose vote do you want to cancel?")
                    try:
                        reply = await client.wait_for(
                            "message",
                            check=(lambda x: x.author == message.author and x.channel == msg.channel),
                            timeout=200,
                        )

                    except asyncio.TimeoutError:
                        await message_utils.safe_send(message.author, "Timed out.")
                        return

                    if reply.content.lower() == "cancel":
                        await message_utils.safe_send(message.author, "Cancelling preset cancelled!")
                        return

                    reply = reply.content.lower()

                    person = await select_player(
                        message.author, reply, global_vars.game.seatingOrder
                    )
                    if person is None:
                        return

                    await vote.cancel_preset(person)
                    await message_utils.safe_send(message.author, "Successfully canceled!")
                    if global_vars.game is not NULL_GAME:
                        backup("current_game.pckl")

                    # Prompt for hand status (Storyteller context)
                    try:
                        hand_status_prompt_st = await message_utils.safe_send(message.author,
                                                                              f"Hand up or down for {person.display_name}? (up/down/cancel)")
                        hand_status_choice_st = await client.wait_for(
                            "message",
                            check=(lambda x: x.author == message.author and x.channel == hand_status_prompt_st.channel),
                            timeout=200,
                        )
                        choice_content_st = hand_status_choice_st.content.lower()
                        if choice_content_st == "up":
                            person.hand_raised = True
                            await message_utils.safe_send(message.author, f"{person.display_name}'s hand is now up.")
                        elif choice_content_st == "down":
                            person.hand_raised = False
                            await message_utils.safe_send(message.author, f"{person.display_name}'s hand is now down.")
                        elif choice_content_st == "cancel":
                            await message_utils.safe_send(message.author, "Hand status change cancelled.")
                        else:
                            await message_utils.safe_send(message.author, "Invalid choice. Hand status not changed.")

                        if choice_content_st in ["up", "down"]:
                            await global_vars.game.update_seating_order_message()
                            if global_vars.game is not NULL_GAME:
                                backup("current_game.pckl")

                    except asyncio.TimeoutError:
                        await message_utils.safe_send(message.author, "Timed out. Hand status not changed.")
                    except Exception as e:
                        logger.error(f"Error during hand status prompt for ST in cancelpreset: {e}")
                    return

                the_player = await get_player(message.author)
                await vote.cancel_preset(the_player)
                await message_utils.safe_send(message.author,
                                              "Successfully canceled! For more nuanced presets, contact the storytellers.")
                if global_vars.game is not NULL_GAME:
                    backup("current_game.pckl")

                # Prompt for hand status
                try:
                    hand_status_prompt = await message_utils.safe_send(message.author,
                                                                       "Hand up or down? (up/down/cancel)")
                    hand_status_choice = await client.wait_for(
                        "message",
                        check=(lambda x: x.author == message.author and x.channel == hand_status_prompt.channel),
                        timeout=200,  # 200 seconds to respond
                    )
                    choice_content = hand_status_choice.content.lower()
                    if choice_content == "up":
                        the_player.hand_raised = True
                        await message_utils.safe_send(message.author, "Your hand is now up.")
                    elif choice_content == "down":
                        the_player.hand_raised = False
                        await message_utils.safe_send(message.author, "Your hand is now down.")
                    elif choice_content == "cancel":
                        await message_utils.safe_send(message.author, "Hand status change cancelled.")
                    else:
                        await message_utils.safe_send(message.author, "Invalid choice. Hand status not changed.")

                    if choice_content in ["up", "down"]:
                        await global_vars.game.update_seating_order_message()
                        if global_vars.game is not NULL_GAME:
                            backup("current_game.pckl")

                except asyncio.TimeoutError:
                    await message_utils.safe_send(message.author, "Timed out. Hand status not changed.")
                except Exception as e:
                    logger.error(f"Error during hand status prompt after cancelpreset: {e}")
                return

            elif command == "adjustvotes" or command == "adjustvote":
                if global_vars.game is NULL_GAME or global_vars.gamemaster_role not in global_vars.server.get_member(message.author.id).roles:
                    await message_utils.safe_send(message.author,
                                                  "Command {} not recognized. For a list of commands, type @help.".format(
                                                      command))
                    return
                argument = argument.split(" ")
                if len(argument) != 3:
                    await message_utils.safe_send(message.author,
                                                  "adjustvotes takes three arguments: `@adjustvotes amnesiac target multiplier`. For example `@adjustvotes alfred charlie 2`")
                    return
                try:
                    multiplier = int(argument[2])
                except ValueError:
                    await message_utils.safe_send(message.author, "The third argument must be a whole number")
                    return
                amnesiac = await select_player(message.author, argument[0], global_vars.game.seatingOrder)
                target_player = await select_player(message.author, argument[1], global_vars.game.seatingOrder)
                if not amnesiac or not target_player:
                    return
                if not isinstance(amnesiac.character, Amnesiac):
                    await message_utils.safe_send(message.author, "{} isn't an amnesiac".format(amnesiac.display_name))
                    return
                amnesiac.character.enhance_votes(target_player, multiplier)
                await message_utils.safe_send(message.author,
                                              "Amnesiac {} is currently multiplying the vote of {} by a factor of {}".format(
                                                  amnesiac.display_name, target_player.display_name, multiplier))

            # Set a default vote
            elif command == "defaultvote":

                global_settings: GlobalSettings = GlobalSettings.load()

                if argument == "":
                    if global_settings.get_default_vote(message.author.id):
                        global_settings.clear_default_vote(message.author.id)
                        global_settings.save()
                        await message_utils.safe_send(message.author, "Removed your default vote.")
                    else:
                        await message_utils.safe_send(message.author, "You have no default vote to remove.")
                    return

                else:
                    argument = argument.split(" ")
                    if len(argument) > 2:
                        await message_utils.safe_send(message.author,
                                                      "defaultvote takes at most two arguments: @defaultvote <vote = no> <time = 3600>")
                        return
                    elif len(argument) == 1:
                        try:
                            time = int(argument[0]) * 60
                            vt = False
                        except ValueError:
                            if argument[0] in ["yes", "y", "no", "n"]:
                                vt = argument[0] in ["yes", "y"]
                                time = 3600
                            else:
                                await message_utils.safe_send(message.author,
                                                              "{} is not a valid number of minutes or vote.".format(
                                                                  argument[0]))
                                return
                    else:
                        if argument[0] in ["yes", "y", "no", "n"]:
                            vt = argument[0] in ["yes", "y"]
                        else:
                            await message_utils.safe_send(message.author, "{} is not a valid vote.".format(argument[0]))
                            return
                        try:
                            time = int(argument[1]) * 60
                        except ValueError:
                            await message_utils.safe_send(message.author,
                                                          "{} is not a valid number of minutes.".format(argument[1]))
                            return

                    global_settings.set_default_vote(message.author.id, vt, time)
                    global_settings.save()
                    await message_utils.safe_send(message.author,
                                                  "Successfully set default {} vote at {} minutes.".format(
                                                      ["no", "yes"][vt], str(int(time / 60))))
                    return

            # Sends pm
            elif command == "pm" or command == "message":

                if global_vars.game is NULL_GAME:
                    await message_utils.safe_send(message.author, "There's no game right now.")
                    return

                if not global_vars.game.isDay:
                    await message_utils.safe_send(message.author, "It's not day right now.")
                    return

                if not global_vars.game.days[-1].isPms:  # Check if PMs open
                    await message_utils.safe_send(message.author, "PMs are closed.")
                    return

                if not await get_player(message.author):
                    await message_utils.safe_send(message.author, "You are not in the game. You may not send messages.")
                    return

                candidates_for_whispers = await chose_whisper_candidates(global_vars.game, message.author)
                person = await select_player(
                    # fixme: get players from everyone and then provide feedback if it is not appropriate
                    message.author, argument, global_vars.game.seatingOrder + global_vars.game.storytellers
                )
                if person is None:
                    return

                if person not in candidates_for_whispers:
                    await message_utils.safe_send(message.author, "You cannot whisper to this player at this time.")
                    return

                message_text = "Messaging {}. What would you like to send?".format(
                    person.display_name
                )
                reply = await message_utils.safe_send(message.author, message_text)

                # Process reply
                try:
                    intendedMessage = await client.wait_for(
                        "message",
                        check=(lambda x: x.author == message.author and x.channel == reply.channel),
                        timeout=200,
                    )

                # Timeout
                except asyncio.TimeoutError:
                    await message_utils.safe_send(message.author, "Message timed out!")
                    return

                # Cancel
                if intendedMessage.content.lower() == "cancel":
                    await message_utils.safe_send(message.author, "Message canceled!")
                    return

                await person.message(
                    await get_player(message.author),
                    intendedMessage.content,
                    message.jump_url,
                )

                await make_active(message.author)
                if global_vars.game is not NULL_GAME:
                    backup("current_game.pckl")
                return

            # Message history
            elif command == "history":
                if global_vars.game is NULL_GAME:
                    await message_utils.safe_send(message.author, "There's no game right now.")
                    return

                author_roles = global_vars.server.get_member(message.author.id).roles
                if global_vars.gamemaster_role in author_roles or global_vars.observer_role in author_roles:

                    argument = argument.split(" ")
                    if len(argument) > 2:
                        await message_utils.safe_send(message.author,
                                                      "There must be exactly one or two comma-separated inputs.")
                        return

                    if len(argument) == 1:
                        person = await select_player(
                            message.author, argument[0], global_vars.game.seatingOrder + global_vars.game.storytellers
                        )
                        if person is None:
                            return

                        message_text = (
                            "**History for {} (Times in UTC):**\n\n**Day 1:**".format(
                                person.display_name
                            )
                        )
                        day = 1
                        for msg in person.message_history:
                            if len(message_text) > 1500:
                                await message_utils.safe_send(message.author, message_text)
                                message_text = ""
                            while msg["day"] != day:
                                await message_utils.safe_send(message.author, message_text)
                                day += 1
                                message_text = "**Day {}:**".format(str(day))
                            message_text += (
                                "\nFrom: {} | To: {} | Time: {}\n**{}**".format(
                                    msg["from_player"].display_name,
                                    msg["to_player"].display_name,
                                    msg["time"].strftime("%m/%d, %H:%M:%S"),
                                    msg["content"],
                                )
                            )

                        await message_utils.safe_send(message.author, message_text)
                        return

                    person1 = await select_player(
                        message.author, argument[0], global_vars.game.seatingOrder + global_vars.game.storytellers
                    )
                    if person1 is None:
                        return

                    person2 = await select_player(
                        message.author, argument[1], global_vars.game.seatingOrder + global_vars.game.storytellers
                    )
                    if person2 is None:
                        return

                    message_text = "**History between {} and {} (Times in UTC):**\n\n**Day 1:**".format(
                        person1.display_name, person2.display_name
                    )
                    day = 1
                    for msg in person1.message_history:
                        if not (
                            (msg["from_player"] == person1 and msg["to_player"] == person2)
                            or (msg["to_player"] == person1 and msg["from_player"] == person2)
                        ):
                            continue
                        if len(message_text) > 1500:
                            await message_utils.safe_send(message.author, message_text)
                            message_text = ""
                        while msg["day"] != day:
                            if message_text != "":
                                await message_utils.safe_send(message.author, message_text)
                            day += 1
                            message_text = "**Day {}:**".format(str(day))
                        message_text += "\nFrom: {} | To: {} | Time: {}\n**{}**".format(
                            msg["from_player"].display_name,
                            msg["to_player"].display_name,
                            msg["time"].strftime("%m/%d, %H:%M:%S"),
                            msg["content"],
                        )

                    await message_utils.safe_send(message.author, message_text)
                    return

                if not await get_player(message.author):
                    await message_utils.safe_send(message.author,
                                                  "You are not in the game. You have no message history.")
                    return

                person = await select_player(
                    message.author, argument, global_vars.game.seatingOrder + global_vars.game.storytellers
                )
                if person is None:
                    return

                message_text = (
                    "**History with {} (Times in UTC):**\n\n**Day 1:**".format(
                        person.display_name
                    )
                )
                day = 1
                for msg in (await get_player(message.author)).message_history:
                    if not msg["from_player"] == person and not msg["to_player"] == person:
                        continue
                    if len(message_text) > 1500:
                        await message_utils.safe_send(message.author, message_text)
                        message_text = ""
                    while msg["day"] != day:
                        if message_text != "":
                            await message_utils.safe_send(message.author, message_text)
                        day += 1
                        message_text = "\n\n**Day {}:**".format(str(day))
                    message_text += "\nFrom: {} | To: {} | Time: {}\n**{}**".format(
                        msg["from_player"].display_name,
                        msg["to_player"].display_name,
                        msg["time"].strftime("%m/%d, %H:%M:%S"),
                        msg["content"],
                    )

                await message_utils.safe_send(message.author, message_text)
                return

            # Message search
            elif command == "search":
                if global_vars.game is NULL_GAME:
                    await message_utils.safe_send(message.author, "There's no game right now.")
                    return

                author_roles = global_vars.server.get_member(message.author.id).roles
                if global_vars.gamemaster_role in author_roles or global_vars.observer_role in author_roles:

                    history = []
                    people = []
                    for person in global_vars.game.seatingOrder:
                        for msg in person.message_history:
                            if not msg["from_player"] in people and not msg["to_player"] in people:
                                history.append(msg)
                        people.append(person)

                    history = sorted(history, key=lambda i: i["time"])

                    message_text = "**Messages mentioning {} (Times in UTC):**\n\n**Day 1:**".format(
                        argument
                    )
                    day = 1
                    for msg in history:
                        if not (argument.lower() in msg["content"].lower()):
                            continue
                        while msg["day"] != day:
                            await message_utils.safe_send(message.author, message_text)
                            day += 1
                            message_text = "**Day {}:**".format(str(day))
                        message_text += "\nFrom: {} | To: {} | Time: {}\n**{}**".format(
                            msg["from_player"].display_name,
                            msg["to_player"].display_name,
                            msg["time"].strftime("%m/%d, %H:%M:%S"),
                            msg["content"],
                        )

                    await message_utils.safe_send(message.author, message_text)
                    return

                if not await get_player(message.author):
                    await message_utils.safe_send(message.author,
                                                  "You are not in the game. You have no message history.")
                    return

                message_text = (
                    "**Messages mentioning {} (Times in UTC):**\n\n**Day 1:**".format(
                        argument
                    )
                )
                day = 1
                for msg in (await get_player(message.author)).message_history:
                    if not (argument.lower() in msg["content"].lower()):
                        continue
                    while msg["day"] != day:
                        await message_utils.safe_send(message.author, message_text)
                        day += 1
                        message_text = "**Day {}:**".format(str(day))
                    message_text += "\nFrom: {} | To: {} | Time: {}\n**{}**".format(
                        msg["from_player"].display_name,
                        msg["to_player"].display_name,
                        msg["time"].strftime("%m/%d, %H:%M:%S"),
                        msg["content"],
                    )
                await message_utils.safe_send(message.author, message_text)
                return

            # Create custom alias
            elif command == "makealias":

                argument = argument.split(" ")
                if len(argument) != 2:
                    await message_utils.safe_send(message.author,
                                                  "makealias takes exactly two arguments: @makealias <alias> <command>")
                    return

                global_settings: GlobalSettings = GlobalSettings.load()
                alias_term = argument[0]
                command_term = argument[1]
                if "makealias" == alias_term:
                    await message_utils.safe_send(message.author, "Cannot alias the makealias command.")
                    return
                global_settings.set_alias(message.author.id, alias_term, command_term)
                global_settings.save()
                await message_utils.safe_send(message.author,
                                              "Successfully created alias {} for command {}.".format(alias_term,
                                                                                                     command_term))
                return

            # Hand up
            elif command == "handup" or command == "handdown":
                player = await get_player(message.author)
                if not player:
                    await message_utils.safe_send(message.author, "You are not a player in the game.")
                    return

                if global_vars.game is NULL_GAME:
                    await message_utils.safe_send(message.author, "There's no game right now.")
                    return

                if not global_vars.game.isDay:
                    await message_utils.safe_send(message.author, "It's not day right now.")
                    return

                if not global_vars.game.days[-1].votes or global_vars.game.days[-1].votes[-1].done:
                    await message_utils.safe_send(message.author,
                                                  "You can only raise or lower your hand during an active vote.")
                    return

                if player.hand_locked_for_vote:
                    await message_utils.safe_send(message.author,
                                    "Your hand is currently locked by your vote and cannot be changed for this nomination.")
                    return

                if command == "handdown":
                    player.hand_raised = False
                    await message_utils.safe_send(message.author, "Your hand is lowered.")
                    backup("current_game.pckl") # Backup for hand_raised change
                    await global_vars.game.update_seating_order_message()

                    active_vote = None
                    if global_vars.game.days[-1].votes and not global_vars.game.days[-1].votes[-1].done:
                        active_vote = global_vars.game.days[-1].votes[-1]

                    if active_vote:
                        try:
                            prevote_prompt_msg = await message_utils.safe_send(message.author,
                                                                               "Preset vote to YES, NO, or CANCEL existing prevote? (yes/no/cancel)")
                            prevote_choice_msg = await client.wait_for(
                                "message",
                                check=(lambda x: x.author == message.author and x.channel == prevote_prompt_msg.channel),
                                timeout=200,
                            )
                            prevote_choice = prevote_choice_msg.content.lower()

                            if prevote_choice in ["yes", "y"]:
                                vt = 1  # Default to 'yes'
                                banshee_ability = the_ability(player.character, Banshee)
                                if banshee_ability and banshee_ability.is_screaming:
                                    vt = 2
                                await active_vote.preset_vote(player, vt)
                                await message_utils.safe_send(message.author, "Your vote has been preset to YES.")
                                if global_vars.game is not NULL_GAME:
                                    backup("current_game.pckl")
                            elif prevote_choice in ["no", "n"]:
                                await active_vote.preset_vote(player, 0)
                                await message_utils.safe_send(message.author, "Your vote has been preset to NO.")
                                if global_vars.game is not NULL_GAME:
                                    backup("current_game.pckl")
                            elif prevote_choice == "cancel":
                                await active_vote.cancel_preset(player)
                                await message_utils.safe_send(message.author, "Your preset vote has been cancelled.")
                                if global_vars.game is not NULL_GAME:
                                    backup("current_game.pckl")
                            else:
                                await message_utils.safe_send(message.author,
                                                              "Invalid prevote choice. Prevote not changed.")
                        except asyncio.TimeoutError:
                            await message_utils.safe_send(message.author, "Timed out. Prevote not changed.")
                        except Exception as e:
                            logger.error(f"Error during prevote prompt after handdown: {e}")
                    return

                # command == "handup"
                active_vote = None
                if global_vars.game.days[-1].votes and not global_vars.game.days[-1].votes[-1].done:
                    active_vote = global_vars.game.days[-1].votes[-1]

                # Removed the check for preset_vote_value == 0 here

                player.hand_raised = True
                await message_utils.safe_send(message.author, "Your hand is raised.")  # Initial confirmation
                backup("current_game.pckl") # Backup for hand_raised change
                await global_vars.game.update_seating_order_message()

                if active_vote:
                    try:
                        prevote_prompt_msg = await message_utils.safe_send(message.author,
                                                                           "Preset vote to YES, NO, or CANCEL existing prevote? (yes/no/cancel)")
                        prevote_choice_msg = await client.wait_for(
                            "message",
                            check=(lambda x: x.author == message.author and x.channel == prevote_prompt_msg.channel),
                            timeout=200,
                        )
                        prevote_choice = prevote_choice_msg.content.lower()

                        if prevote_choice in ["yes", "y"]:
                            vt = 1  # Default to 'yes'
                            banshee_ability = the_ability(player.character, Banshee)
                            if banshee_ability and banshee_ability.is_screaming:
                                vt = 2 # Banshee scream with hand up is a 'yes' vote of 2
                            await active_vote.preset_vote(player, vt)
                            await message_utils.safe_send(message.author, "Your vote has been preset to YES.")
                            if global_vars.game is not NULL_GAME:
                                backup("current_game.pckl")
                        elif prevote_choice in ["no", "n"]:
                            await active_vote.preset_vote(player, 0)
                            await message_utils.safe_send(message.author, "Your vote has been preset to NO.")
                            if global_vars.game is not NULL_GAME:
                                backup("current_game.pckl")
                        elif prevote_choice == "cancel":
                            await active_vote.cancel_preset(player)
                            await message_utils.safe_send(message.author, "Your preset vote has been cancelled.")
                            if global_vars.game is not NULL_GAME:
                                backup("current_game.pckl")
                        else:
                            await message_utils.safe_send(message.author,
                                                          "Invalid prevote choice. Prevote not changed.")
                    except asyncio.TimeoutError:
                        await message_utils.safe_send(message.author, "Timed out. Prevote not changed.")
                    except Exception as e:
                        logger.error(f"Error during prevote prompt after handup: {e}")
                return

            # Help dialogue
            elif command == "help":
                if global_vars.gamemaster_role in global_vars.server.get_member(message.author.id).roles:
                    if argument == "":
                        embed = discord.Embed(
                            title="Storyteller Help",
                            description="Welcome to the storyteller help dialogue!",
                        )
                        embed.add_field(
                            name="New to storytelling online?",
                            value="Try the tutorial command! (not yet implemented)",
                            inline=False,
                        )
                        embed.add_field(
                            name="Formatting commands",
                            value="Prefixes on this server are {}; any multiple arguments are space-separated".format(
                                "'" + "".join(list(config.PREFIXES)) + "'"
                            ),
                        )
                        embed.add_field(
                            name="help common",
                            value="Prints commonly used storyteller commands.",
                            inline=False,
                        )
                        embed.add_field(
                            name="help progression",
                            value="Prints commands which progress game-time.",
                            inline=False,
                        )
                        embed.add_field(
                            name="help day",
                            value="Prints commands related to the day.",
                            inline=False,
                        )
                        embed.add_field(
                            name="help gamestate",
                            value="Prints commands which affect the game-state.",
                            inline=False,
                        )
                        embed.add_field(
                            name="help info",
                            value="Prints commands which display game information.",
                            inline=False,
                        )
                        embed.add_field(
                            name="help configure",
                            value="Prints commands which configures how the bot works.",
                            inline=False,
                        )
                        embed.add_field(
                            name="help player",
                            value="Prints the player help dialogue.",
                            inline=False,
                        )
                        embed.add_field(
                            name="help misc",
                            value="Prints miscellaneous commands.",
                            inline=False,
                        )
                        embed.add_field(
                            name="Bot Questions?",
                            value="Discuss or provide feedback at https://github.com/fiveofswords/botc-bot",
                            inline=False,
                        )
                        # this is a rare place that should use .send -- it is sending an embed and safe_send is not set up to split if needed
                        await message.author.send(embed=embed)
                        return
                    elif argument == "common":
                        embed = discord.Embed(
                            title="Common Commands",
                            description="Multiple arguments are space-separated.",
                        )
                        embed.add_field(
                            name="startgame", value="starts the game", inline=False
                        )
                        embed.add_field(
                            name="endgame <<team>>",
                            value="ends the game, with winner team",
                            inline=False,
                        )
                        embed.add_field(
                            name="startday <<players>>",
                            value="starts the day, killing players",
                            inline=False,
                        )
                        embed.add_field(
                            name="endday",
                            value="ends the day. if there is an execution, execute is preferred",
                            inline=False,
                        )
                        embed.add_field(
                            name="kill <<player>>", value="kills player", inline=False
                        )
                        embed.add_field(
                            name="execute <<player>>",
                            value="executes player",
                            inline=False,
                        )
                        embed.add_field(
                            name="exile <<traveler>>",
                            value="exiles traveler",
                            inline=False,
                        )
                        embed.add_field(
                            name="setdeadline <time>",
                            value="sends a message with time in UTC as the deadline and opens nominations. The format can be HH:MM to specify a UTC time, or +HHhMMm to specify a relative time from now e.g. +3h15m; alternatively an epoch timestamp can be used - see https://www.epochconverter.com/",
                            inline=False,
                        )
                        embed.add_field(
                            name="poison <<player>>",
                            value="poisons player",
                            inline=False,
                        )
                        embed.add_field(
                            name="unpoison <<player>>",
                            value="unpoisons player",
                            inline=False,
                        )
                        # this is a rare place that should use .send -- it is sending an embed and safe_send is not set up to split if needed
                        await message.author.send(embed=embed)
                        return
                    elif argument == "player":
                        pass
                    elif argument == "progression":
                        embed = discord.Embed(
                            title="Game Progression",
                            description="Commands which progress game-time.",
                        )
                        embed.add_field(
                            name="startgame", value="starts the game", inline=False
                        )
                        embed.add_field(
                            name="endgame <<team>>",
                            value="ends the game, with winner team",
                            inline=False,
                        )
                        embed.add_field(
                            name="startday <<players>>",
                            value="starts the day, killing players",
                            inline=False,
                        )
                        embed.add_field(
                            name="endday",
                            value="ends the day. if there is an execution, execute is preferred",
                            inline=False,
                        )
                        # this is a rare place that should use .send -- it is sending an embed and safe_send is not set up to split if needed
                        await message.author.send(embed=embed)
                        return
                    elif argument == "day":
                        embed = discord.Embed(
                            title="Day-related",
                            description="Commands which affect variables related to the day.",
                        )
                        embed.add_field(
                            name="setdeadline <time>",
                            value="sends a message with time in UTC as the deadline and opens nominations. The format can be HH:MM to specify a UTC time, or +HHhMMm to specify a relative time from now e.g. +3h15m; alternatively an epoch timestamp can be used - see https://www.epochconverter.com/",
                            inline=False,
                        )
                        embed.add_field(name="openpms", value="opens pms", inline=False)
                        embed.add_field(
                            name="opennoms", value="opens nominations", inline=False
                        )
                        embed.add_field(
                            name="open", value="opens pms and nominations", inline=False
                        )
                        embed.add_field(
                            name="closepms", value="closes pms", inline=False
                        )
                        embed.add_field(
                            name="closenoms", value="closes nominations", inline=False
                        )
                        embed.add_field(
                            name="close",
                            value="closes pms and nominations",
                            inline=False,
                        )
                        embed.add_field(
                            name="vote",
                            value="votes for the current player",
                            inline=False,
                        )
                        # this is a rare place that should use .send -- it is sending an embed and safe_send is not set up to split if needed
                        await message.author.send(embed=embed)
                        return
                    elif argument == "gamestate":
                        embed = discord.Embed(
                            title="Game-State",
                            description="Commands which directly affect the game-state.",
                        )
                        embed.add_field(
                            name="kill <<player>>", value="kills player", inline=False
                        )
                        embed.add_field(
                            name="execute <<player>>",
                            value="executes player",
                            inline=False,
                        )
                        embed.add_field(
                            name="exile <<traveler>>",
                            value="exiles traveler",
                            inline=False,
                        )
                        embed.add_field(
                            name="revive <<player>>",
                            value="revives player",
                            inline=False,
                        )
                        embed.add_field(
                            name="changerole <<player>>",
                            value="changes player's role",
                            inline=False,
                        )
                        embed.add_field(
                            name="changealignment <<player>>",
                            value="changes player's alignment",
                            inline=False,
                        )
                        embed.add_field(
                            name="changeability <<player>>",
                            value="changes player's ability, if applicable to their character (ex apprentice)",
                            inline=False,
                        )
                        embed.add_field(
                            name="removeability <<player>>",
                            value="clears a player's modified ability, if applicable to their character (ex cannibal)",
                            inline=False,
                        )
                        embed.add_field(
                            name="givedeadvote <<player>>",
                            value="adds a dead vote for player",
                            inline=False,
                        )
                        embed.add_field(
                            name="removedeadvote <<player>>",
                            value="removes a dead vote from player. not necessary for ordinary usage",
                            inline=False,
                        )
                        embed.add_field(
                            name="poison <<player>>",
                            value="poisons player",
                            inline=False,
                        )
                        embed.add_field(
                            name="unpoison <<player>>",
                            value="unpoisons player",
                            inline=False,
                        )
                        # this is a rare place that should use .send -- it is sending an embed and safe_send is not set up to split if needed
                        await message.author.send(embed=embed)
                        return
                    elif argument == "configure":
                        embed = discord.Embed(
                            title="Configuration",
                            description="Commands which configure how the bot works.",
                        )
                        embed.add_field(
                            name="whispermode <<all/neighbors/storytellers>>", value="sets whisper mode", inline=False
                        )
                        embed.add_field(
                            name="enabletally", value="enables display of whisper counts", inline=False
                        )
                        embed.add_field(
                            name="disabletally", value="disables display of whisper counts", inline=False
                        )
                        embed.add_field(
                            name="setatheist <<true/false>>",
                            value="sets whether the atheist is on the script - this allows the storyteller to be nominated",
                            inline=False,
                        )
                        embed.add_field(
                            name="automatekills <<true/false>>",
                            value="sets whether deaths are automated for certain characters (Riot, Golem, etc.)."
                            "\nThis is not recommended for most games, as more work is needed from the Storytellers",
                            inline=False,
                        )
                        await message.author.send(embed=embed)
                        return
                    elif argument == "info":
                        embed = discord.Embed(
                            title="Informative",
                            description="Commands which display information about the game.",
                        )
                        embed.add_field(
                            name="history <<player1>> <<player2>>",
                            value="views the message history between player1 and player2",
                            inline=False,
                        )
                        embed.add_field(
                            name="history <<player>>",
                            value="views all of player's messages",
                            inline=False,
                        )
                        embed.add_field(
                            name="votehistory",
                            value="views all nominations and votes for those nominations",
                            inline=False,
                        )
                        embed.add_field(
                            name="search <<content>>",
                            value="views all messages containing content",
                            inline=False,
                        )
                        embed.add_field(
                            name="whispers <<player>>",
                            value="view a count of messages for the player per day",
                            inline=False,
                        )
                        embed.add_field(
                            name="info <<player>>",
                            value="views game information about player",
                            inline=False,
                        )
                        embed.add_field(
                            name="grimoire", value="views the grimoire", inline=False
                        )
                        # this is a rare place that should use .send -- it is sending an embed and safe_send is not set up to split if needed
                        await message.author.send(embed=embed)
                        return
                    elif argument == "misc":
                        embed = discord.Embed(
                            title="Miscellaneous",
                            description="Commands with miscellaneous uses, primarily for troubleshooting and seating.",
                        )
                        embed.add_field(
                            name="notactive",
                            value="lists players who are yet to speak",
                            inline=False,
                        )
                        embed.add_field(
                            name="makeinactive <<player>>",
                            value="marks player as inactive. must be done in all games player is participating in",
                            inline=False,
                        )
                        embed.add_field(
                            name="undoinactive <<player>>",
                            value="undoes an inactivity mark. must be done in all games player is participating in",
                            inline=False,
                        )
                        embed.add_field(
                            name="checkin <<players>>",
                            value="Marks players as checked in for tonight.  Resets each day.",
                            inline=False,
                        )
                        embed.add_field(
                            name="undocheckin <<players>>",
                            value="Marks players as not checked in for tonight.",
                            inline=False,
                        )
                        embed.add_field(
                            name="addtraveler <<player>> or addtraveller <<player>>",
                            value="adds player as a traveler",
                            inline=False,
                        )
                        embed.add_field(
                            name="removetraveler <<traveler>> or removetraveller <<traveler>>",
                            value="removes traveler from the game",
                            inline=False,
                        )
                        embed.add_field(
                            name="cancelnomination",
                            value="cancels the previous nomination",
                            inline=False,
                        )
                        embed.add_field(
                            name="reseat", value="reseats the game", inline=False
                        )
                        # this is a rare place that should use .send -- it is sending an embed and safe_send is not set up to split if needed
                        await message.author.send(embed=embed)
                        return
                embed = discord.Embed(
                    title="Player Commands",
                    description="Multiple arguments are space-separated.",
                )
                embed.add_field(
                    name="New to playing online?",
                    value="Try the tutorial command! (not yet implemented)",
                    inline=False,
                )
                embed.add_field(
                    name="Formatting commands",
                    value="Prefixes on this server are {}; any multiple arguments are space-separated".format(
                        "'" + "".join(list(config.PREFIXES)) + "'"
                    ),
                )
                embed.add_field(
                    name="pm <<player>> or message <<player>>",
                    value="sends player a message",
                    inline=False,
                )
                embed.add_field(
                    name="history <<player>>",
                    value="views your message history with player",
                    inline=False,
                )
                embed.add_field(
                    name="search <<content>>",
                    value="views all of your messages containing content",
                    inline=False,
                )
                embed.add_field(
                    name="whispers",
                    value="view a count of your messages with other players per day",
                    inline=False,
                )
                embed.add_field(
                    name="vote <<yes/no>>",
                    value="votes on an ongoing nomination",
                    inline=False,
                )
                embed.add_field(
                    name="nominate <<player>>", value="nominates player", inline=False
                )
                embed.add_field(
                    name="presetvote <<yes/no>> or prevote <<yes/no>>",
                    value="submits a preset vote. will not work if it is your turn to vote. not reccomended -- contact the storytellers instead",
                    inline=False,
                )
                embed.add_field(
                    name="cancelprevote",
                    value="cancels an existing prevote",
                    inline=False,
                )
                embed.add_field(
                    name="defaultvote <<vote = 'no'>> <<time=60>>",
                    value="will always vote vote in time minutes. if no arguments given, deletes existing defaults.",
                    inline=False,
                )
                embed.add_field(
                    name="makealias <<alias>> <<command>>",
                    value="creats an alias for a command",
                    inline=False,
                )
                embed.add_field(name="clear", value="returns whitespace", inline=False)
                embed.add_field(
                    name="cannominate",
                    value="lists players who are yet to nominate or skip",
                    inline=False,
                )
                embed.add_field(
                    name="canbenominated",
                    value="lists players who are yet to be nominated",
                    inline=False,
                )
                embed.add_field(
                    name="tocheckin",
                    value="lists players who are yet to check in",
                    inline=False,
                )
                embed.add_field(
                    name="Bot Questions?", value="Discuss or provide feedback at https://github.com/fiveofswords/botc-bot", inline=False
                )
                # this is a rare place that should use .send -- it is sending an embed and safe_send is not set up to split if needed
                await message.author.send(embed=embed)
                return

            # Command unrecognized
            else:
                await message_utils.safe_send(message.author,
                                              "Command {} not recognized. For a list of commands, type @help.".format(
                                                  command))


async def warn_missing_player_channels(channel_to_send, players_missing_channels):
    plural = len(players_missing_channels) > 1
    chan = "channels" if plural else "a channel"
    playz = "those players" if plural else "that player"
    await message_utils.safe_send(channel_to_send,
                    f"Missing {chan} for: {', '.join([x.display_name for x in players_missing_channels])}.  Please run `@welcome` for {playz} to create {chan} for them.")


# in_play_voudon has been moved to model/characters/specific.py


async def check_and_print_if_one_or_zero_to_check_in():
    not_checked_in = [
        player
        for player in global_vars.game.seatingOrder
        if not player.has_checked_in and player.alignment != STORYTELLER_ALIGNMENT
    ]
    if len(not_checked_in) == 1:
        for memb in global_vars.gamemaster_role.members:
            await message_utils.safe_send(
                memb, f"Just waiting on {not_checked_in[0].display_name} to check in."
            )
    if len(not_checked_in) == 0:
        for memb in global_vars.gamemaster_role.members:
            await message_utils.safe_send(memb, "Everyone has checked in!")


from model.game.vote import is_storyteller


@client.event
async def on_message_edit(before, after):
    # Handles messages on modification
    if after.author == client.user:
        return

    # On pin
    message_author_player = await get_player(after.author)
    if before.channel == global_vars.channel and before.pinned == False and after.pinned == True:

        # Nomination
        if "nominate " in after.content.lower():

            argument = after.content.lower()[after.content.lower().index("nominate ") + 9:]

            if global_vars.game is NULL_GAME:
                await message_utils.safe_send(global_vars.channel, "There's no game right now.")
                await after.unpin()
                return

            if global_vars.game.isDay == False:
                await message_utils.safe_send(global_vars.channel, "It's not day right now.")
                await after.unpin()
                return

            if global_vars.game.days[-1].isNoms == False:
                await message_utils.safe_send(global_vars.channel, "Nominations aren't open right now.")
                await after.unpin()
                return

            if not message_author_player:
                await message_utils.safe_send(
                    global_vars.channel, "You aren't in the game, and so cannot nominate."
                )
                await after.unpin()
                return

            names = await generate_possibilities(argument, global_vars.game.seatingOrder)
            traveler_called = len(names) == 1 and isinstance(names[0].character, Traveler)

            banshee_ability_of_player = the_ability(message_author_player.character, Banshee) if message_author_player else None
            banshee_override = banshee_ability_of_player and banshee_ability_of_player.is_screaming and not banshee_ability_of_player.is_poisoned

            if message_author_player.is_ghost and not traveler_called and not message_author_player.riot_nominee and not banshee_override:
                await message_utils.safe_send(global_vars.channel, "You are dead, and so cannot nominate.")
                await after.unpin()
                return
            if (banshee_override and banshee_ability_of_player.remaining_nominations < 1) and not traveler_called:
                await message_utils.safe_send(global_vars.channel, "You have already nominated twice.")
                await after.unpin()
                return
            if global_vars.game.days[-1].riot_active and not message_author_player.riot_nominee:
                await message_utils.safe_send(global_vars.channel, "Riot is active. It is not your turn to nominate.")
                await after.unpin()
                return
            if not (message_author_player).can_nominate and not traveler_called and not banshee_override:
                await message_utils.safe_send(global_vars.channel, "You have already nominated.")
                await after.unpin()
                return

            if global_vars.game.script.is_atheist:
                storyteller_nomination = await is_storyteller(argument)
                if storyteller_nomination:
                    if None in [x.nominee for x in global_vars.game.days[-1].votes]:
                        await message_utils.safe_send(
                            global_vars.channel,
                            "The storytellers have already been nominated today.",
                        )
                        await after.unpin()
                        return
                    remove_banshee_nomination(banshee_ability_of_player)
                    await global_vars.game.days[-1].nomination(None, message_author_player)
                    if global_vars.game is not NULL_GAME:
                        backup("current_game.pckl")
                    await after.unpin()
                    return

            if len(names) == 1:

                if not names[0].can_be_nominated:
                    await message_utils.safe_send(
                        global_vars.channel, "{} has already been nominated.".format(names[0].display_name)
                    )
                    await after.unpin()
                    return

                remove_banshee_nomination(banshee_ability_of_player)

                await global_vars.game.days[-1].nomination(names[0], message_author_player)
                if global_vars.game is not NULL_GAME:
                    backup("current_game.pckl")
                await after.unpin()
                return

            elif len(names) > 1:

                await message_utils.safe_send(global_vars.channel, "There are too many matching players.")
                await after.unpin()
                return

            else:

                await message_utils.safe_send(global_vars.channel, "There are no matching players.")
                await after.unpin()
                return

        # Skip
        elif "skip" in after.content.lower():

            if global_vars.game is NULL_GAME:
                await message_utils.safe_send(global_vars.channel, "There's no game right now.")
                await after.unpin()
                return

            if not message_author_player:
                await message_utils.safe_send(
                    global_vars.channel, "You aren't in the game, and so cannot nominate."
                )
                await after.unpin()
                return

            if not global_vars.game.isDay:
                await message_utils.safe_send(global_vars.channel, "It's not day right now.")
                await after.unpin()
                return

            (message_author_player).has_skipped = True
            if global_vars.game is not NULL_GAME:
                backup("current_game.pckl")

            can_nominate = [
                player
                for player in global_vars.game.seatingOrder
                if player.can_nominate == True
                   and player.has_skipped == False
                   and player.alignment != STORYTELLER_ALIGNMENT
                   and player.is_ghost == False
            ]
            if len(can_nominate) == 1:
                for memb in global_vars.gamemaster_role.members:
                    await message_utils.safe_send(
                        memb,
                        "Just waiting on {} to nominate or skip.".format(
                            can_nominate[0].display_name
                        ),
                    )
            if len(can_nominate) == 0:
                for memb in global_vars.gamemaster_role.members:
                    await message_utils.safe_send(memb, "Everyone has nominated or skipped!")

            global_vars.game.days[-1].skipMessages.append(after.id)

            return

    # On unpin
    elif before.channel == global_vars.channel and before.pinned == True and after.pinned == False:

        # Unskip
        if "skip" in after.content.lower():
            (message_author_player).has_skipped = False
            if global_vars.game is not NULL_GAME:
                backup("current_game.pckl")


# remove_banshee_nomination has been moved to model/characters/specific.py


@client.event
async def on_member_update(before, after):
    # Handles member-level modifications
    if after == client.user:
        return

    if global_vars.game is not NULL_GAME:
        player = await get_player(after)
        if player and player.display_name != after.display_name:
            player.display_name = after.display_name
            await global_vars.game.reseat(global_vars.game.seatingOrder)
            await message_utils.safe_send(after, "Your nickname has been updated.")
            backup("current_game.pckl")

        if global_vars.gamemaster_role in after.roles and global_vars.gamemaster_role not in before.roles:
            st_player = Player(Storyteller, STORYTELLER_ALIGNMENT, after, st_channel=None, position=None)
            global_vars.game.storytellers.append(st_player)
        elif global_vars.gamemaster_role in before.roles and global_vars.gamemaster_role not in after.roles:
            for st in global_vars.game.storytellers:
                if st.user.id == after.id:
                    global_vars.game.storytellers.remove(st)


#######################
# TypeVar Magic
#######################
class HasNick(Protocol):
    nick: Optional[str]


T = TypeVar('T', bound=HasNick)<|MERGE_RESOLUTION|>--- conflicted
+++ resolved
@@ -14,11 +14,6 @@
 
 import global_vars
 from bot_client import client, logger
-<<<<<<< HEAD
-from commands.loader import load_all_commands
-from commands.registry import registry
-from config import *
-=======
 
 # Try to import config, create a mock config module if not available
 try:
@@ -45,7 +40,9 @@
     config.OBSERVER_ROLE = "observer"
     config.CHANNEL_SUFFIX = 'test'
     config.PREFIXES = (',', '@')
->>>>>>> 08137d7f
+from commands.loader import load_all_commands
+from commands.registry import registry
+from config import *
 from model.channels import ChannelManager
 from model.channels.channel_utils import reorder_channels
 from model.characters import Character, AbilityModifier, Amnesiac, Minion, Demon, Outsider, Townsfolk, \
